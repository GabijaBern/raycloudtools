--- conflicted
+++ resolved
@@ -27,14 +27,8 @@
 {
 public:
   /// terrain generation function. The random seed can be specified with @c srand()
-<<<<<<< HEAD
-  void generate();
-  void generateRoughGround(double width, double roughness);
-=======
   void generate(const TerrainParams &params = TerrainParams());
-  /// generate terrain from a mesh file, assuming the file is a ground mesh, with no vertical overlap
   bool generateFromFile(const std::string &filename, const TerrainParams &params = TerrainParams());
->>>>>>> 40c9e066
 
   inline const std::vector<Eigen::Vector3d> rayStarts() const { return ray_starts_; }
   inline const std::vector<Eigen::Vector3d> rayEnds() const { return ray_ends_; }
