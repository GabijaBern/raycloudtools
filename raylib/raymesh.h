--- conflicted
+++ resolved
@@ -28,35 +28,23 @@
   inline std::vector<Eigen::Vector3d> &vertices() { return vertices_; }
   inline const std::vector<Eigen::Vector3d> &vertices() const { return vertices_; }
   /// access the mesh's index list
-<<<<<<< HEAD
   inline std::vector<Eigen::Vector3i> &indexList(){ return index_list_; }
   inline const std::vector<Eigen::Vector3i> &indexList() const { return index_list_; }
   /// access the mesh's colours
   inline std::vector<RGBA> &colours(){ return colours_; }
   inline const std::vector<RGBA> &colours() const { return colours_; }
-=======
-  inline std::vector<Eigen::Vector3i> &index_list() { return index_list_; }
-  inline const std::vector<Eigen::Vector3i> &index_list() const { return index_list_; }
->>>>>>> 9059268c
 
   /// Get first and second order moments of mesh. This can be used as a simple way to compare meshes
   /// numerically. Note that different stats guarantee different meshes, but same stats do not guarantee same meshes
   /// These stats are arranged as the mean vertex location, then the standard deviation in each axis
   Eigen::Array<double, 6, 1> getMoments() const;
 
-<<<<<<< HEAD
   // remove surplus points that are not part of any triangles
   void reduce();
 private:
   std::vector<Eigen::Vector3d> vertices_;
   std::vector<Eigen::Vector3i> index_list_; // one per triangle, gives the index into the vertices_ array for each corner
   std::vector<RGBA> colours_; // optional, if empty then not used
-=======
-private:
-  std::vector<Eigen::Vector3d> vertices_;
-  std::vector<Eigen::Vector3i>
-    index_list_;  // one per triangle, gives the index into the vertices_ array for each corner
->>>>>>> 9059268c
 };
 
 
