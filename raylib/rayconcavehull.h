--- conflicted
+++ resolved
@@ -14,19 +14,14 @@
 #if RAYLIB_WITH_QHULL
 namespace ray
 {
-<<<<<<< HEAD
 /// Class for calculating concave hulls. This is a single, simply connected polyhedron with a maximum allowed
 /// concave curvature @c maxCurvature. It is a generalisation of a convex hull (@c maxCurvature=0) to any 
 /// concave curvature. It is used like a vacuum wrapping of a ray cloud, particularly to extract ground terrain.
 /// It contains multiple methods for generating the hull, depending on which direction it should grow
-struct RAYLIB_EXPORT ConcaveHull
-{
-  /// construct the hull from the ray cloud's end points
-=======
 class RAYLIB_EXPORT ConcaveHull
 {
 public:
->>>>>>> c44d119e
+  /// construct the hull from the ray cloud's end points
   ConcaveHull(const std::vector<Eigen::Vector3d> &points);
 
   /// inwards growth is for wrapping an object from the outside, such as a plane
@@ -44,14 +39,8 @@
   Mesh &mesh(){ return mesh_; }
   const Mesh &mesh() const { return mesh_; }
 
-<<<<<<< HEAD
 private:
-  void convertToMesh();
-  Mesh mesh_;
-  struct SurfaceFace
-=======
   class RAYLIB_EXPORT SurfaceFace
->>>>>>> c44d119e
   {
   public:
     SurfaceFace() { triangle = -1; }
@@ -59,7 +48,6 @@
     int triangle;
     double curvature;
   };
-
   class RAYLIB_EXPORT Edge
   {
   public:
@@ -107,8 +95,22 @@
     int id;
     bool seen;
   };
+  class RAYLIB_EXPORT FaceComp
+  {
+  public:
+    bool operator()(const SurfaceFace &lhs, const SurfaceFace &rhs) const
+    {
+      if (lhs.curvature == rhs.curvature)
+      {
+        if (lhs.triangle == rhs.triangle)
+          return lhs.tetrahedron < rhs.tetrahedron;
+        return lhs.triangle < rhs.triangle;
+      }
+      return lhs.curvature < rhs.curvature;
+    }
+  };
 
-  bool insideTetrahedron(const Eigen::Vector3d &pos, const Tetrahedron &tetra)
+  inline bool insideTetrahedron(const Eigen::Vector3d &pos, const Tetrahedron &tetra)
   {
     Eigen::Vector3d mid(0, 0, 0);
     if (tetra.vertices[0] == -1 || tetra.vertices[1] == -1 || tetra.vertices[2] == -1 ||
@@ -125,34 +127,20 @@
     }
     return true;
   }
-  std::vector<bool> vertex_on_surface_;
-  std::vector<Eigen::Vector3d> vertices_;
-  std::vector<Edge> edges_;
-
-  std::vector<Triangle> triangles_;
-  std::vector<Tetrahedron> tetrahedra_;
-  Eigen::Vector3d centre_;
-
-  class RAYLIB_EXPORT FaceComp
-  {
-  public:
-    bool operator()(const SurfaceFace &lhs, const SurfaceFace &rhs) const
-    {
-      if (lhs.curvature == rhs.curvature)
-      {
-        if (lhs.triangle == rhs.triangle)
-          return lhs.tetrahedron < rhs.tetrahedron;
-        return lhs.triangle < rhs.triangle;
-      }
-      return lhs.curvature < rhs.curvature;
-    }
-  };
-  std::set<SurfaceFace, FaceComp> surface_;
-
   void growSurface(double maxCurvature);
   bool growFront(double maxCurvature);
   double circumcurvature(const ConcaveHull::Tetrahedron &tetra, int triangleID);
   void growOutwards(const ConcaveHull::Tetrahedron &tetra, double maxCurvature);
+  void convertToMesh();
+
+  std::vector<bool> vertex_on_surface_;
+  std::vector<Eigen::Vector3d> vertices_;
+  std::vector<Edge> edges_;
+  std::vector<Triangle> triangles_;
+  std::vector<Tetrahedron> tetrahedra_;
+  Eigen::Vector3d centre_;
+  std::set<SurfaceFace, FaceComp> surface_;
+  Mesh mesh_;
 };
 }  // namespace ray
 
