// Copyright (c) 2020
// Commonwealth Scientific and Industrial Research Organisation (CSIRO)
// ABN 41 687 119 230
//
// Author: Thomas Lowe
#ifndef RAYLIB_RAYROOMGEN_H
#define RAYLIB_RAYROOMGEN_H

#include "raylib/raylibconfig.h"

#include "rayutils.h"

namespace ray
{
<<<<<<< HEAD
/// Room raycloud generation class. Generates the attributes of a ray cloud for a randomly generated
/// single room, containing a table, a wardrobe, a door and a window
struct RAYLIB_EXPORT RoomGen
{
  /// randomly generated room. The random seed can be chosen using @c srand()
=======
class RAYLIB_EXPORT RoomGen
{
public:
>>>>>>> c44d119e
  void generate();

  inline const std::vector<Eigen::Vector3d> rayStarts() const { return ray_starts_; }
  inline const std::vector<Eigen::Vector3d> rayEnds() const { return ray_ends_; }
  inline const std::vector<bool> rayBounded() const { return ray_bounded_; }
private:
  std::vector<Eigen::Vector3d> ray_starts_, ray_ends_;
  std::vector<bool> ray_bounded_;
};
}  // namespace ray

#endif  // RAYLIB_RAYROOMGEN_H<|MERGE_RESOLUTION|>--- conflicted
+++ resolved
@@ -12,17 +12,12 @@
 
 namespace ray
 {
-<<<<<<< HEAD
 /// Room raycloud generation class. Generates the attributes of a ray cloud for a randomly generated
 /// single room, containing a table, a wardrobe, a door and a window
-struct RAYLIB_EXPORT RoomGen
-{
-  /// randomly generated room. The random seed can be chosen using @c srand()
-=======
 class RAYLIB_EXPORT RoomGen
 {
 public:
->>>>>>> c44d119e
+  /// randomly generated room. The random seed can be chosen using @c srand()
   void generate();
 
   inline const std::vector<Eigen::Vector3d> rayStarts() const { return ray_starts_; }
