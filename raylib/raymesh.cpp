// Copyright (c) 2020
// Commonwealth Scientific and Industrial Research Organisation (CSIRO)
// ABN 41 687 119 230
//
// Author: Thomas Lowe
#include "raymesh.h"

#include "raylaz.h"
#include "rayply.h"
#include "rayunused.h"

#include <set>

namespace ray
{
class Triangle
{
public:
  Eigen::Vector3d corners[3];
  Eigen::Vector3d normal;
  bool tested;
  bool intersectsRay(const Eigen::Vector3d &ray_start, const Eigen::Vector3d &ray_end, double &depth)
  {
    // 1. plane test:
    double d1 = (ray_start - corners[0]).dot(normal);
    double d2 = (ray_end - corners[0]).dot(normal);
    if (d1 * d2 > 0.0)
      return false;

    depth = d1 / (d1 - d2);
    Eigen::Vector3d contact_point = ray_start + (ray_end - ray_start) * depth;

    // next we have to test every sideways direction
    for (int i = 0; i < 3; i++)
    {
      Eigen::Vector3d side = (corners[(i + 1) % 3] - corners[i]).cross(normal);
      if ((contact_point - corners[i]).dot(side) >= 0.0)
        return false;
    }
    return true;
  }
  double distSqrToPoint(const Eigen::Vector3d &point)
  {
    Eigen::Vector3d pos = point - normal * (point - corners[0]).dot(normal);
    bool outs[3];
    double ds[3];
    Eigen::Vector3d sides[3];
    for (int i = 0; i < 3; i++)
    {
      sides[i] = (corners[(i + 1) % 3] - corners[i]).cross(normal);
      ds[i] = (pos - corners[i]).dot(sides[i]);
      outs[i] = ds[i] > 0.0;
    }
    if (outs[0] && outs[1])
      pos = corners[1];
    else if (outs[1] && outs[2])
      pos = corners[2];
    else if (outs[2] && outs[0])
      pos = corners[0];
    else if (outs[0])
      pos -= sides[0] * ds[0] / sides[0].squaredNorm();
    else if (outs[1])
      pos -= sides[1] * ds[1] / sides[1].squaredNorm();
    else if (outs[2])
      pos -= sides[2] * ds[2] / sides[2].squaredNorm();
    return (point - pos).squaredNorm();
  }
  bool intersectsCube(const Eigen::Vector3d &cube_min, double cube_width)
  {
    RAYLIB_UNUSED(cube_min);
    RAYLIB_UNUSED(cube_width);
    // TODO: fill in
    return true;
  }
};

void Mesh::reduce()
{
  std::vector<Eigen::Vector3d> verts;
  std::vector<int> new_ids(vertices_.size(), -1);
  for (auto &ind: index_list_)
  {
    for (int i = 0; i<3; i++)
    {
      if (new_ids[ind[i]] == -1)
      {
        new_ids[ind[i]] = (int)verts.size();
        verts.push_back(vertices_[ind[i]]);
      }
      ind[i] = new_ids[ind[i]];
    }
  }
  vertices_ = verts;
}

void Mesh::toHeightField(Eigen::ArrayXXd &field, const Eigen::Vector3d &box_min, Eigen::Vector3d box_max, double width) const
{
  double top = box_max[2];
  box_max[2] = box_min[2] + 0.5*width; // ensure that the grid is only 1 voxel high
  std::vector<Triangle> triangles(index_list_.size());
  for (int i = 0; i<(int)index_list_.size(); i++)
  {
    Triangle &tri = triangles[i];
    for (int j = 0; j<3; j++)
      tri.corners[j] = vertices_[index_list_[i][j]];
    tri.tested = false;
    tri.normal = (tri.corners[1]-tri.corners[0]).cross(tri.corners[2]-tri.corners[0]);
  }

  // put the triangles into a grid
  Grid<Triangle *> grid(box_min, box_max, width);
  for (auto &tri: triangles)
  {
    Eigen::Vector3d tri_min = (minVector(tri.corners[0], minVector(tri.corners[1], tri.corners[2])) - box_min)/width;
    Eigen::Vector3d tri_max = (maxVector(tri.corners[0], maxVector(tri.corners[1], tri.corners[2])) - box_min)/width;
    for (int x = (int)tri_min[0]; x<=(int)tri_max[0]; x++)
      for (int y = (int)tri_min[1]; y<=(int)tri_max[1]; y++)
        grid.insert(x,y,0, &tri);
  }  
  // now look up the triangle for each pixel centre
  const double unset = -1e10;
  field = Eigen::ArrayXXd::Constant(grid.dims[0], grid.dims[1], unset);
  std::cout << "dims for low: " << grid.dims.transpose() << ", rows: " << field.rows() << ", cols: " << field.cols() << std::endl;

  for (int x = 0; x<grid.dims[0]; x++)
  {
    for (int y = 0; y<grid.dims[1]; y++)
    {
      Eigen::Vector3d pos_top = box_min + width*(Eigen::Vector3d((double)x + 0.5, (double)y + 0.5, 0));
      Eigen::Vector3d pos_base = pos_top;
      pos_top[2] = top;
      pos_base[2] = box_min[2];
      auto &tris = grid.cell(x, y, 0).data;
      for (auto &tri: tris)
      {
        double depth;
        if (tri->intersectsRay(pos_top, pos_base, depth))
        {
          double height = pos_top[2] + (pos_base[2] - pos_top[2])*depth;
          field(x, y) = height;
          break;
        }
      }       
    }
  }
  // lastly, we repeatedly fill in the gaps
  bool gaps_remain = true;
  while (gaps_remain)
  {
    gaps_remain = false;
    for (int x = 0; x<grid.dims[0]; x++)
    {
      for (int y = 0; y<grid.dims[1]; y++)
      {
        if (field(x, y) == unset)
        {
          double count = 0;
          double total_height = 0;
          for (int i = std::max(0, x-1); i <= std::min(x+1, grid.dims[0]-1); i++)
          {
            for (int j = std::max(0, y-1); j <= std::min(y+1, grid.dims[1]-1); j++)
            {
              if (field(i, j) != unset)
              {
                total_height += field(i, j);
                count++;
              }
            }
          }
          // Note that this immediate modifier is not order/direction independant,
          // but it doesn't matter too much, as there should be very few gaps anyway
          if (count > 0)
            field(x, y) = total_height / count;  
          else
            gaps_remain = true;
        }    
      }
    }
  }
}

void Mesh::splitCloud(const Cloud &cloud, double offset, Cloud &inside, Cloud &outside)
{
  // Firstly, find the average vertex normals
  std::vector<Eigen::Vector3d> normals(vertices_.size());
  for (auto &normal : normals) normal.setZero();
  for (auto &index : index_list_)
  {
    Eigen::Vector3d normal =
      (vertices_[index[1]] - vertices_[index[0]]).cross(vertices_[index[2]] - vertices_[index[0]]);
    for (int i = 0; i < 3; i++) normals[index[i]] += normal;
  }
  for (auto &normal : normals) normal.normalize();

  // convert to separate triangles for convenience
  std::vector<Triangle> triangles(index_list_.size());
  double mx = std::numeric_limits<double>::max();
  double mn = std::numeric_limits<double>::lowest();
  Eigen::Vector3d box_min(mx, mx, mx), box_max(mn, mn, mn);
  for (int i = 0; i < (int)index_list_.size(); i++)
  {
    Triangle &tri = triangles[i];
    for (int j = 0; j < 3; j++) tri.corners[j] = vertices_[index_list_[i][j]];
    tri.tested = false;
    tri.normal = (tri.corners[1] - tri.corners[0]).cross(tri.corners[2] - tri.corners[0]).normalized();
    for (int j = 0; j < 3; j++)
    {
      box_min = minVector(box_min, tri.corners[j]);
      box_max = maxVector(box_max, tri.corners[j]);
    }
  }

  // Thirdly, put the triangles into a grid
  double voxel_width = 1.0;
  std::vector<int> inside_indices;
  {
    int inside_val = offset >= 0.0 ? 1 : 0;
    Grid<Triangle *> grid(box_min, box_max, voxel_width);
    for (auto &tri : triangles)
    {
<<<<<<< HEAD
      Eigen::Vector3d tri_min = (minVector(tri.corners[0], minVector(tri.corners[1], tri.corners[2])) - box_min)/voxel_width;
      Eigen::Vector3d tri_max = (maxVector(tri.corners[0], maxVector(tri.corners[1], tri.corners[2])) - box_min)/voxel_width;
      for (int x = (int)tri_min[0]; x<=(int)tri_max[0]; x++)
        for (int y = (int)tri_min[1]; y<=(int)tri_max[1]; y++)
          for (int z = (int)tri_min[2]; z<=(int)tri_max[2]; z++)
            grid.insert(x,y,z, &tri);
=======
      Eigen::Vector3d tri_min =
        (minVector(tri.corners[0], minVector(tri.corners[1], tri.corners[2])) - box_min) / voxel_width;
      Eigen::Vector3d tri_max =
        (maxVector(tri.corners[0], maxVector(tri.corners[1], tri.corners[2])) - box_min) / voxel_width;
      for (int x = (int)tri_min[0]; x <= (int)tri_max[0]; x++)
      {
        for (int y = (int)tri_min[1]; y <= (int)tri_max[1]; y++)
        {
          for (int z = (int)tri_min[2]; z <= (int)tri_max[2]; z++)
          {
            //           if (tri.intersectsCube(box_min + voxel_width*Eigen::Vector3d(x,y,z), voxel_width))
            grid.insert(x, y, z, &tri);
          }
        }
      }
>>>>>>> 9059268c
    }

    // Fourthly, drop each end point downwards to decide whether it is inside or outside..
    std::vector<Triangle *> tris_tested;
    tris_tested.reserve(100.0);
    for (int r = 0; r < (int)cloud.ends.size(); r++)
    {
      int intersections = 0;
      // for (int dir = -1; dir<=1; dir += 2)
      int dir = -1;
      {
        Eigen::Vector3d start = (cloud.ends[r] - box_min) / voxel_width;
        Eigen::Vector3i index(start.cast<int>());
        int end_i = dir < 0 ? 0 : grid.dims[2] - 1;
        tris_tested.clear();
        for (int z = clamped(index[2], 0, grid.dims[2] - 1); (z * dir) <= end_i; z += dir)
        {
          auto &tris = grid.cell(index[0], index[1], z).data;
          for (auto &tri : tris)
          {
            if (tri->tested)
              continue;
            tri->tested = true;
            tris_tested.push_back(tri);
            double depth;
            if (tri->intersectsRay(cloud.ends[r], cloud.ends[r] + (double)dir * Eigen::Vector3d(0.0, 0.0, 1e3), depth))
              intersections++;
          }
        }
        for (auto &tri : tris_tested) tri->tested = false;
      }
      if ((intersections % 2) == inside_val)  // inside
        inside_indices.push_back(r);
    }
  }
  std::cout << inside_indices.size() << "/" << cloud.ends.size() << " inside mesh" << std::endl;

  // what if offset is negative?
  // we have to ...
  if (offset != 0.0)
  {
    // Thirdly, put the triangles into a grid
    double voxel_width = 1.0;
    Grid<Triangle *> grid2(box_min, box_max, voxel_width);
    for (int i = 0; i < (int)index_list_.size(); i++)
    {
      if (!(i % 100000))
        std::cout << "filling volumes " << i << "/" << index_list_.size() << std::endl;
      Triangle &tri = triangles[i];
      Eigen::Vector3d extruded_corners[3];
      for (int j = 0; j < 3; j++) extruded_corners[j] = tri.corners[j] + normals[index_list_[i][j]] * offset;

      Eigen::Vector3d tri_min = minVector(tri.corners[0], minVector(tri.corners[1], tri.corners[2]));
      Eigen::Vector3d tri_max = maxVector(tri.corners[0], maxVector(tri.corners[1], tri.corners[2]));
      Eigen::Vector3d tri_min2 = minVector(extruded_corners[0], minVector(extruded_corners[1], extruded_corners[2]));
      Eigen::Vector3d tri_max2 = maxVector(extruded_corners[0], maxVector(extruded_corners[1], extruded_corners[2]));

      tri_min = (minVector(tri_min, tri_min2) - box_min) / voxel_width;
      tri_max = (maxVector(tri_max, tri_max2) - box_min) / voxel_width;
      for (int x = (int)tri_min[0]; x <= (int)tri_max[0]; x++)
        for (int y = (int)tri_min[1]; y <= (int)tri_max[1]; y++)
          for (int z = (int)tri_min[2]; z <= (int)tri_max[2]; z++) grid2.insert(x, y, z, &tri);
    }
    // now go through the remaining inside points
    std::vector<int> new_insides;
    double offset_sqr = sqr(offset);
    int p = 0;
    for (auto &r : inside_indices)
    {
      if (!(p++ % 1000000))
        std::cout << "checking points " << p - 1 << "/" << inside_indices.size() << std::endl;
      Eigen::Vector3d pos = (cloud.ends[r] - box_min) / voxel_width;
      Eigen::Vector3i index(pos.cast<int>());
      auto &tris = grid2.cell(index[0], index[1], index[2]).data;
      bool in_tri = false;
      for (auto &tri : tris)
      {
        if (tri->distSqrToPoint(cloud.ends[r]) < offset_sqr)
        {
          in_tri = true;
          break;
        };
      }
      if (!in_tri)
        new_insides.push_back(r);
    }
    std::cout << "new inside count: " << new_insides.size() << "/" << cloud.ends.size() << std::endl;
    inside_indices = new_insides;
  }

  std::vector<bool> inside_i(cloud.ends.size());
  int ins = offset >= 0.0;
  for (int i = 0; i < (int)cloud.ends.size(); i++) inside_i[i] = !ins;
  for (auto &ind : inside_indices) inside_i[ind] = ins;
  for (int i = 0; i < (int)cloud.ends.size(); i++)
  {
    Cloud &out = inside_i[i] ? inside : outside;
    out.addRay(cloud, i);
  }
}

Eigen::Array<double, 6, 1> Mesh::getMoments() const
{
  Eigen::Array3d mean(0, 0, 0);
  for (auto &v : vertices_) mean += v.array();
  mean /= (double)vertices_.size();
  Eigen::Array3d sigma(0, 0, 0);
  for (auto &v : vertices_) sigma += (v.array() - mean) * (v.array() - mean);
  sigma = (sigma / (double)vertices_.size()).sqrt();
  Eigen::Array<double, 6, 1> result;
  result << mean, sigma;
  return result;
}

}  // namespace ray<|MERGE_RESOLUTION|>--- conflicted
+++ resolved
@@ -218,30 +218,12 @@
     Grid<Triangle *> grid(box_min, box_max, voxel_width);
     for (auto &tri : triangles)
     {
-<<<<<<< HEAD
       Eigen::Vector3d tri_min = (minVector(tri.corners[0], minVector(tri.corners[1], tri.corners[2])) - box_min)/voxel_width;
       Eigen::Vector3d tri_max = (maxVector(tri.corners[0], maxVector(tri.corners[1], tri.corners[2])) - box_min)/voxel_width;
       for (int x = (int)tri_min[0]; x<=(int)tri_max[0]; x++)
         for (int y = (int)tri_min[1]; y<=(int)tri_max[1]; y++)
           for (int z = (int)tri_min[2]; z<=(int)tri_max[2]; z++)
             grid.insert(x,y,z, &tri);
-=======
-      Eigen::Vector3d tri_min =
-        (minVector(tri.corners[0], minVector(tri.corners[1], tri.corners[2])) - box_min) / voxel_width;
-      Eigen::Vector3d tri_max =
-        (maxVector(tri.corners[0], maxVector(tri.corners[1], tri.corners[2])) - box_min) / voxel_width;
-      for (int x = (int)tri_min[0]; x <= (int)tri_max[0]; x++)
-      {
-        for (int y = (int)tri_min[1]; y <= (int)tri_max[1]; y++)
-        {
-          for (int z = (int)tri_min[2]; z <= (int)tri_max[2]; z++)
-          {
-            //           if (tri.intersectsCube(box_min + voxel_width*Eigen::Vector3d(x,y,z), voxel_width))
-            grid.insert(x, y, z, &tri);
-          }
-        }
-      }
->>>>>>> 9059268c
     }
 
     // Fourthly, drop each end point downwards to decide whether it is inside or outside..
