// Copyright (c) 2020
// Commonwealth Scientific and Industrial Research Organisation (CSIRO)
// ABN 41 687 119 230
//
// Author: Thomas Lowe
#include "raycloud.h"

#include "raydebugdraw.h"
#include "raylaz.h"
#include "rayply.h"
#include "rayprogress.h"
#include "raytrajectory.h"

#include <nabo/nabo.h>
<<<<<<< HEAD

#include <chrono>
#include <iomanip>
#include <iostream>
#include <limits>
#include <set>
=======
#include <limits>
>>>>>>> 3beeb864

using namespace std;
using namespace Eigen;
using namespace ray;

namespace
{
/// Log a @c std::chrono::clock::duration to an output stream.
///
/// The resulting string displays in the smallest possible unit to show three three
/// decimal places with display units ranging from seconds to nanoseconds. The table below
/// shows some example times.
///
/// Time(s)     | Display
/// ----------- | --------
/// 0.000000018 | 18ns
/// 0.000029318 | 29.318us
/// 0.0295939   | 29.593ms
/// 0.93        | 930ms
/// 15.023      | 15.023s
/// 15.000025   | 15.000s
///
/// Note that times are truncated, not rounded.
///
/// @tparam D The duration type of the form @c std::chrono::clock::duration.
/// @param out The output stream to log to.
/// @param duration The duration to convert to string.
template <typename D>
inline std::ostream &logDuration(std::ostream &out, const D &duration)
{
  const bool negative = std::chrono::duration_cast<std::chrono::nanoseconds>(duration).count() < 0;
  const char *sign = (!negative) ? "" : "-";
  D abs_duration = (!negative) ? duration : duration * -1;
  auto s = std::chrono::duration_cast<std::chrono::seconds>(abs_duration).count();
  auto ms = std::chrono::duration_cast<std::chrono::milliseconds>(abs_duration).count();
  ms = ms % 1000;

  if (s)
  {
    out << sign << s << "." << std::setw(3) << std::setfill('0') << ms << "s";
  }
  else
  {
    auto us = std::chrono::duration_cast<std::chrono::microseconds>(abs_duration).count();
    us = us % 1000;

    if (ms)
    {
      out << sign << ms << "." << std::setw(3) << std::setfill('0') << us << "ms";
    }
    else
    {
      auto ns = std::chrono::duration_cast<std::chrono::nanoseconds>(abs_duration).count();
      ns = ns % 1000;

      if (us)
      {
        out << sign << us << "." << std::setw(3) << std::setfill('0') << ns << "us";
      }
      else
      {
        out << sign << ns << "ns";
      }
    }
  }
  return out;
}
}  // namespace

void Cloud::clear()
{
  starts.clear();
  ends.clear();
  times.clear();
  colours.clear();
}

void Cloud::save(const std::string &file_name) const
{
  string name = file_name;
  if (name.substr(name.length() - 4) != ".ply")
    name += ".ply";
  writePly(name, starts, ends, times, colours);
}

bool Cloud::load(const std::string &file_name)
{
  // look first for the raycloud PLY
  if (file_name.substr(file_name.size() - 4) == ".ply")
    return loadPLY(file_name);
  if (ifstream((file_name + ".ply").c_str(), ios::in))
    return loadPLY(file_name + ".ply");

  // otherwise, look for a .laz and _traj.txt file by that name
  if (ifstream((file_name + ".laz").c_str(), ios::in) && ifstream((file_name + "_traj.txt").c_str(), ios::in))
    return loadLazTraj(file_name + ".laz", file_name + "_traj.txt");

  return false;
}

bool Cloud::load(const std::string &point_cloud, const std::string &traj_file)
{
  string name_end = point_cloud.substr(point_cloud.size() - 4);
  if (name_end == ".ply")
    readPly(point_cloud, starts, ends, times, colours);
  else if (name_end == ".laz" || name_end == ".las")
    readLas(point_cloud, ends, times, colours, 1);
  else
  {
    cout << "Error converting unknown type: " << point_cloud << endl;
    return false;
  }

  Trajectory trajectory;
  trajectory.load(traj_file);
  calculateStarts(trajectory);
  return true;
}

bool Cloud::loadPLY(const string &file)
{
  return readPly(file, starts, ends, times, colours);
}

bool Cloud::loadLazTraj(const string &laz_file, const string &traj_file)
{
  bool success = readLas(laz_file, ends, times, colours, 1);
  if (!success)
    return false;
  Trajectory trajectory;
  trajectory.load(traj_file);
  calculateStarts(trajectory);
  return true;
}

void Cloud::calculateStarts(const Trajectory &trajectory)
{
  // Aha!, problem in calculating starts when times are not ordered.
  if (trajectory.nodes.size() > 0)
  {
    int n = 1;
    starts.resize(ends.size());
    for (size_t i = 0; i < ends.size(); i++)
    {
      while ((times[i] > trajectory.nodes[n].time) && n < (int)trajectory.nodes.size() - 1) n++;
      double blend =
        (times[i] - trajectory.nodes[n - 1].time) / (trajectory.nodes[n].time - trajectory.nodes[n - 1].time);
      starts[i] =
        trajectory.nodes[n - 1].pose.position +
        (trajectory.nodes[n].pose.position - trajectory.nodes[n - 1].pose.position) * clamped(blend, 0.0, 1.0);
    }
  }
  else
    cout << "can only recalculate when a trajectory is available" << endl;
}

Vector3d Cloud::calcMinBound()
{
  Vector3d min_v(numeric_limits<double>::max(), numeric_limits<double>::max(), numeric_limits<double>::max()); 
  for (int i = 0; i < (int)ends.size(); i++)
  {
    if (rayBounded(i))
      min_v = minVector(min_v, minVector(starts[i], ends[i]));
  }
  return min_v;
}

Vector3d Cloud::calcMaxBound()
{
  Vector3d max_v(numeric_limits<double>::lowest(), numeric_limits<double>::lowest(), numeric_limits<double>::lowest()); 
  for (int i = 0; i < (int)ends.size(); i++)
  {
    if (rayBounded(i))
      max_v = maxVector(max_v, maxVector(starts[i], ends[i]));
  }
  return max_v;
}

void Cloud::transform(const Pose &pose, double time_delta)
{
  for (int i = 0; i < (int)starts.size(); i++)
  {
    starts[i] = pose * starts[i];
    ends[i] = pose * ends[i];
    times[i] += time_delta;
  }
}

void Cloud::removeUnboundedRays()
{
  vector<int> valids;
  for (int i = 0; i < (int)ends.size(); i++)
    if (rayBounded(i))
      valids.push_back(i);
  for (int i = 0; i < (int)valids.size(); i++)
  {
    starts[i] = starts[valids[i]];
    ends[i] = ends[valids[i]];
    times[i] = times[valids[i]];
    colours[i] = colours[valids[i]];
  }
  starts.resize(valids.size());
  ends.resize(valids.size());
  times.resize(valids.size());
  colours.resize(valids.size());
}

void Cloud::decimate(double voxel_width)
{
  vector<int64_t> subsample = voxelSubsample(ends, voxel_width);
  for (int64_t i = 0; i < (int64_t)subsample.size(); i++)
  {
    int64_t id = subsample[i];
    starts[i] = starts[id];
    ends[i] = ends[id];
    colours[i] = colours[id];
    times[i] = times[id];
  }
  starts.resize(subsample.size());
  ends.resize(subsample.size());
  colours.resize(subsample.size());
  times.resize(subsample.size());
}

void Cloud::getSurfels(int search_size, vector<Vector3d> *centroids, vector<Vector3d> *normals,
                       vector<Vector3d> *dimensions, vector<Matrix3d> *mats, MatrixXi *neighbour_indices)
{
  // simplest scheme... find 3 nearest neighbours and do cross product
  if (centroids)
    centroids->resize(ends.size());
  if (normals)
    normals->resize(ends.size());
  if (dimensions)
    dimensions->resize(ends.size());
  if (mats)
    mats->resize(ends.size());
  Nabo::NNSearchD *nns;
  vector<int> ray_ids;
  ray_ids.reserve(ends.size());
  for (unsigned int i = 0; i < ends.size(); i++)
    if (rayBounded(i))
      ray_ids.push_back(i);
  MatrixXd points_p(3, ray_ids.size());
  for (unsigned int i = 0; i < ray_ids.size(); i++) points_p.col(i) = ends[ray_ids[i]];
  nns = Nabo::NNSearchD::createKDTreeLinearHeap(points_p, 3);

  // Run the search
  MatrixXi indices;
  MatrixXd dists2;
  indices.resize(search_size, ray_ids.size());
  dists2.resize(search_size, ray_ids.size());
  nns->knn(points_p, indices, dists2, search_size, 0.01, 0, 1.0);  // TODO: needs to sort here
  delete nns;

  if (neighbour_indices)
    neighbour_indices->resize(search_size, ends.size());
  for (int i = 0; i < (int)ray_ids.size(); i++)
  {
    int ii = ray_ids[i];
    if (neighbour_indices)
    {
      int j;
      for (j = 0; j < search_size && indices(j, i) > -1; j++) (*neighbour_indices)(j, ii) = ray_ids[indices(j, i)];
      if (j < search_size)
        (*neighbour_indices)(j, ii) = -1;
    }

    Vector3d centroid = ends[i];
    int num;
    for (num = 0; num < search_size && indices(num, i) > -1; num++) centroid += ends[ray_ids[indices(num, i)]];
    centroid /= (double)(num + 1);
    if (centroids)
      (*centroids)[i] = centroid;

    Matrix3d scatter = (ends[i] - centroid) * (ends[i] - centroid).transpose();
    for (int j = 0; j < num; j++)
    {
      Vector3d offset = ends[ray_ids[indices(j, i)]] - centroid;
      scatter += offset * offset.transpose();
    }
    scatter /= (double)(num + 1);

    SelfAdjointEigenSolver<Matrix3d> eigen_solver(scatter.transpose());
    ASSERT(eigen_solver.info() == Success);
    if (normals)
    {
      Vector3d normal = eigen_solver.eigenvectors().col(0);
      if ((ends[i] - starts[i]).dot(normal) > 0.0)
        normal = -normal;
      (*normals)[i] = normal;
    }
    if (dimensions)
    {
      Vector3d eigenvals = maxVector(Vector3d(1e-10, 1e-10, 1e-10), eigen_solver.eigenvalues());
      (*dimensions)[i] = Vector3d(sqrt(eigenvals[0]), sqrt(eigenvals[1]), sqrt(eigenvals[2]));
    }
    if (mats)
      (*mats)[i] = eigen_solver.eigenvectors();
  }
}

// starts are required to get the normal the right way around
vector<Vector3d> Cloud::generateNormals(int search_size)
{
  vector<Vector3d> normals;
  getSurfels(search_size, NULL, &normals, NULL, NULL, NULL);
  return normals;
}

// TODO: this could call getSurfels too!
void Cloud::generateEllipsoids(vector<Ellipsoid> &ellipsoids, Eigen::Vector3d *bounds_min,
                               Eigen::Vector3d *bounds_max, Progress *progress) const
{
  cout << "generating " << ends.size() << " ellipsoids" << endl;
  if (progress)
  {
    progress->reset("generateEllipsoids", ends.size());
  }
  ellipsoids.resize(ends.size());
  int search_size = 16;
  const double max_double = std::numeric_limits<double>::max();
  Eigen::Vector3d ellipsoids_min(max_double, max_double, max_double);
  Eigen::Vector3d ellipsoids_max(-max_double, -max_double, -max_double);
  Nabo::NNSearchD *nns;
  Nabo::Parameters params("bucketSize", 8);
  MatrixXd points_p(3, ends.size());
  for (unsigned int i = 0; i < ends.size(); i++) points_p.col(i) = ends[i];
  nns = Nabo::NNSearchD::createKDTreeLinearHeap(points_p, 3);

  // Run the search
  MatrixXi indices;
  MatrixXd dists2;
  indices.resize(search_size, ends.size());
  dists2.resize(search_size, ends.size());
  nns->knn(points_p, indices, dists2, search_size, 0.01, 0, 1.0);
  delete nns;

  for (unsigned int i = 0; i < ends.size(); i++)
  {
    ellipsoids[i].transient = false;
    ellipsoids[i].opacity = 1.0;
    if (!rayBounded(i))
    {
      ellipsoids[i].extents.setZero();
      continue;
    }
    Matrix3d scatter;
    scatter.setZero();
    Vector3d centroid(0, 0, 0);
    double num_neighbours = 0;
    for (int j = 0; j < search_size && indices(j, i) > -1; j++)
    {
      int index = indices(j, i);
      if (rayBounded(index))
      {
        centroid += ends[index];
        num_neighbours++;
      }
    }
    if (num_neighbours < 4)
    {
      ellipsoids[i].extents.setZero();
      continue;
    }
    centroid /= num_neighbours;
    for (int j = 0; j < search_size && indices(j, i) > -1; j++)
    {
      int index = indices(j, i);
      if (rayBounded(index))
      {
        Vector3d offset = ends[index] - centroid;
        scatter += offset * offset.transpose();
      }
    }
    scatter /= num_neighbours;

    SelfAdjointEigenSolver<Matrix3d> eigen_solver(scatter.transpose());
    ASSERT(eigen_solver.info() == Success);

    Vector3d eigen_value = eigen_solver.eigenvalues();
    Matrix3d eigen_vector = eigen_solver.eigenvectors();

    ellipsoids[i].pos = centroid;
    double scale = 1.7;  // this scale roughly matches the dimensions of a uniformly dense ellipsoid
    eigen_value[0] = scale * sqrt(max(1e-10, eigen_value[0]));
    eigen_value[1] = scale * sqrt(max(1e-10, eigen_value[1]));
    eigen_value[2] = scale * sqrt(max(1e-10, eigen_value[2]));
    ellipsoids[i].eigen_mat.row(0) = eigen_vector.col(0) / eigen_value[0];
    ellipsoids[i].eigen_mat.row(1) = eigen_vector.col(1) / eigen_value[1];
    ellipsoids[i].eigen_mat.row(2) = eigen_vector.col(2) / eigen_value[2];
    ellipsoids[i].time = times[i];
    ellipsoids[i].setExtents(eigen_vector, eigen_value);
    ellipsoids[i].setPlanarity(eigen_value);

    const auto ellipsoid_min = ellipsoids[i].pos - ellipsoids[i].extents;
    const auto ellipsoid_max = ellipsoids[i].pos + ellipsoids[i].extents;

    ellipsoids_min.x() = std::min(ellipsoids_min.x(), ellipsoid_min.x());
    ellipsoids_min.y() = std::min(ellipsoids_min.y(), ellipsoid_min.y());
    ellipsoids_min.z() = std::min(ellipsoids_min.z(), ellipsoid_min.z());
    ellipsoids_max.x() = std::max(ellipsoids_max.x(), ellipsoid_max.x());
    ellipsoids_max.y() = std::max(ellipsoids_max.y(), ellipsoid_max.y());
    ellipsoids_max.z() = std::max(ellipsoids_max.z(), ellipsoid_max.z());

    if (progress)
    {
      progress->increment();
    }
  }

  if (bounds_min)
  {
    *bounds_min = ellipsoids_min;
  }

  if (bounds_max)
  {
    *bounds_max = ellipsoids_max;
  }
}

void fillGrid(Grid<int> &grid, const vector<Vector3d> &starts, const vector<Vector3d> &ends)
{
  cout << "filling grid with " << ends.size() << " rays" << endl;
  // next populate the grid with these ellipsoid centres
  for (int i = 0; i < (int)ends.size(); i++)
  {
    if (!(i % 20000))
      cout << i << "/" << ends.size() << endl;
    Vector3d dir = ends[i] - starts[i];
    Vector3d dir_sign(sgn(dir[0]), sgn(dir[1]), sgn(dir[2]));
    Vector3d start = (starts[i] - grid.box_min) / grid.voxel_width;
    Vector3d end = (ends[i] - grid.box_min) / grid.voxel_width;
    Vector3i start_index((int)floor(start[0]), (int)floor(start[1]), (int)floor(start[2]));
    Vector3i end_index((int)floor(end[0]), (int)floor(end[1]), (int)floor(end[2]));
    double length_sqr = (end_index - start_index).squaredNorm();
    Vector3i index = start_index;
    for (;;)
    {
      grid.insert(index[0], index[1], index[2], i);

      if (index == end_index || (index - start_index).squaredNorm() > length_sqr)
        break;
      Vector3d mid = grid.box_min + grid.voxel_width * Vector3d(index[0] + 0.5, index[1] + 0.5, index[2] + 0.5);
      Vector3d next_boundary = mid + 0.5 * grid.voxel_width * dir_sign;
      Vector3d delta = next_boundary - starts[i];
      Vector3d d(delta[0] / dir[0], delta[1] / dir[1], delta[2] / dir[2]);
      if (d[0] < d[1] && d[0] < d[2])
        index[0] += int(dir_sign[0]);
      else if (d[1] < d[0] && d[1] < d[2])
        index[1] += int(dir_sign[1]);
      else
        index[2] += int(dir_sign[2]);
    }
  }

  grid.report();
}
static const double test_width = 0.01; // allows a minor variation when checking for similarity

void Cloud::markIntersectedEllipsoids(Grid<int> &grid, vector<bool> &transients, vector<Ellipsoid> &ellipsoids,
                                      const string &merge_type, double num_rays, bool self_transient)
{
  cout << "mark intersected ellipsoids, num_rays: " << num_rays << ", merge_type: " << merge_type << endl;
  if (DebugDraw::instance())
  {
    DebugDraw::instance()->drawCloud(ends, 1.0, 0);
  }
  int type = merge_type == "oldest" ? 0 : (merge_type == "newest" ? 1 : (merge_type == "min" ? 2 : 3));
  vector<bool> ray_tested;
  ray_tested.resize(ends.size(), false);
  int cnt = 0;
  for (auto &ellipsoid : ellipsoids)
  {
    if ((cnt++) % 20000 == 0)
      cout << cnt << "/" << ellipsoids.size() << endl;

    //    if (num_rays>0 && (ellipsoid.pos - Vector3d(2,-0.5,0.5)).norm() < 0.2)
    //      cout << "point" << endl;
    if (ellipsoid.transient)  // a previous ellipsoid could have removed the ray that represents this ellipsoid
      continue;
    if (ellipsoid.extents == Vector3d::Zero())  // unbounded rays cannot be a transient object
      continue;
    // get all the rays that overlap this ellipsoid
    Vector3d b_min = (ellipsoid.pos - ellipsoid.extents - grid.box_min) / grid.voxel_width;
    Vector3d b_max = (ellipsoid.pos + ellipsoid.extents - grid.box_min) / grid.voxel_width;
    if (b_max[0] < 0.0 || b_max[1] < 0.0 || b_max[2] < 0.0)
      continue;
    if (b_min[0] >= (double)grid.dims[0] || b_min[1] >= (double)grid.dims[1] ||
        b_min[2] >= (double)grid.dims[2])
      continue;
    Vector3i bmin = maxVector(Vector3i(0, 0, 0), Vector3i(b_min.cast<int>()));
    Vector3i bmax =
      minVector(Vector3i(b_max.cast<int>()), Vector3i(grid.dims[0] - 1, grid.dims[1] - 1, grid.dims[2] - 1));

    vector<int> ray_ids;
    for (int x = bmin[0]; x <= bmax[0]; x++)
    {
      for (int y = bmin[1]; y <= bmax[1]; y++)
      {
        for (int z = bmin[2]; z <= bmax[2]; z++)
        {
          auto &list = grid.cell(x, y, z).data;
          for (auto &i : list)
          {
            if (ray_tested[i])
              continue;
            ray_tested[i] = true;
            ray_ids.push_back(i);
          }
        }
      }
    }
    for (auto &ray_id : ray_ids) ray_tested[ray_id] = false;

    double first_intersection_time = 1e10;
    double last_intersection_time = -1e10;
    int hits = 0;
    vector<int> pass_through_ids;
    for (auto &ray_id : ray_ids)
    {
      Vector3d dir = ends[ray_id] - starts[ray_id];
      // ray-ellipsoid intersection
      Vector3d to_sphere = ellipsoid.pos - starts[ray_id];
      Vector3d ray = ellipsoid.eigen_mat * dir;
      double ray_length_sqr = ray.squaredNorm();
      Vector3d to = ellipsoid.eigen_mat * to_sphere;

      double d = to.dot(ray)/ray_length_sqr;
      double dist2 = (to - ray * d).squaredNorm();

      if (dist2 > 1.0)  // misses the ellipsoid
        continue;
      double along_dist = sqrt(1.0 - dist2);
<<<<<<< HEAD
      if (ray_length < d - along_dist)  // doesn'o reach the ellipsoid
=======
      double ray_length = sqrt(ray_length_sqr);
      d *= ray_length;
      if (ray_length < d - along_dist)  // doesn't reach the ellipsoid
>>>>>>> 3beeb864
        continue;

      const double pass_distance = 0.05;
      double ratio = pass_distance / dir.norm();
      bool pass_through =
        ray_length * (1.0 - ratio) > d + along_dist;  // last number requires rays to pass some way past the object
      if (pass_through)
        pass_through_ids.push_back(ray_id);
      else
      {
        hits++;
        first_intersection_time = min(first_intersection_time, times[ray_id]);
        last_intersection_time = max(last_intersection_time, times[ray_id]);
      }
    }
    size_t num_before = 0, num_after = 0;
    ellipsoid.num_rays = hits + pass_through_ids.size();
    if (num_rays == 0 || self_transient)
      ellipsoid.opacity = (double)hits / ((double)hits + (double)pass_through_ids.size());
    if (ellipsoid.num_rays == 0 || ellipsoid.opacity == 0 || num_rays == 0)
      continue;
    if (self_transient)
    {
      ellipsoid.num_gone = pass_through_ids.size();
      // now get some density stats...
      double misses = 0;
      for (auto &ray_id : pass_through_ids)
      {
        if (times[ray_id] > last_intersection_time)
          num_after++;
        else if (times[ray_id] < first_intersection_time)
          num_before++;
        else
          misses++;
      }
      double h = hits + 1e-8 - 1.0;  // subtracting 1 gives an unbiased opacity estimate
      ellipsoid.opacity = h / (h + misses);
      ellipsoid.num_gone = num_before + num_after;
    }
    else  // compare to other cloud
    {
      if (pass_through_ids.size() > 0)
      {
        if (times[pass_through_ids[0]] > ellipsoid.time)
          num_after = pass_through_ids.size();
        else
          num_before = pass_through_ids.size();
      }
    }

    double sequence_length = num_rays / ellipsoid.opacity;
    int remove_ellipsoid = false;
    if (type == 0 || type == 1)
    {
      if (double(std::max(num_before, num_after)) < sequence_length)
        continue;
      if (type == 0)                                               // oldest
        remove_ellipsoid = double(num_before) >= sequence_length;  // if false then remove numAfter rays if > seqLength
      else if (type == 1)                                          // newest
        remove_ellipsoid = double(num_after) >= sequence_length;   // if false then remove numBefore rays if > seqLength
    }
    else 
    {
      // we use sum rather than max below, because it better picks out moving objects that may have some
      // pass through rays before and after the hit points.
      if (double(num_before + num_after) < sequence_length)  // TODO: even a tiny bit of translucency will make a single ray not enough
        continue;
      remove_ellipsoid = type == 2;  // min is remove ellipsoid, max is remove ray
    }
    if (remove_ellipsoid)
      ellipsoid.transient = true;
    else  // if we don't remove the ellipsoid then we should remove numBefore and numAfter rays if they're greater than
          // sequence length
    {
      double d = 0.0;
      for (int j = 0; j < (int)pass_through_ids.size(); j++)
      {
        d += ellipsoid.opacity;
        if (d >= 1.0)
          d--;
        else
          continue;
        int i = pass_through_ids[j];
        if (!self_transient || times[i] < first_intersection_time || times[i] > last_intersection_time)
        {
          // remove ray i
          transients[i] = true;
        }
      }
    }
  }
}

namespace 
{
  double estimatePointSpacing(const Cloud &cloud)
  {
    double v_width = 0.25;
    double num_voxels = 0;
    double num_points = 0;
    std::set<Eigen::Vector3i, Vector3iLess> test_set;
    for (unsigned int i = 0; i < cloud.ends.size(); i++)
    {
      if (cloud.rayBounded(i))
      {
        num_points++;
        const Vector3d &point = cloud.ends[i];
        Eigen::Vector3i place(int(std::floor(point[0] / v_width)), int(std::floor(point[1] / v_width)),
                              int(std::floor(point[2] / v_width)));
        if (test_set.find(place) == test_set.end())
        {
          test_set.insert(place);
          num_voxels++;
        }
      }
    }

    double width = 0.25 * sqrt(num_voxels/num_points); // since points roughly represent 2D surfaces. Also matches empirical tests of optimal speed
    cout << "estimated point spacing: " << width << endl;
    return width;
  }
}

void Cloud::findTransients(Cloud &transient, Cloud &fixed, const string &merge_type, double num_rays, bool colour_cloud)
{
  const double voxel_width = 4.0 * estimatePointSpacing(*this);
  cout << "find transients" << endl;

  using TimingClock = std::chrono::high_resolution_clock;
  auto start_time = TimingClock::now();

  vector<Ellipsoid> ellipsoids;
  generateEllipsoids(ellipsoids);

<<<<<<< HEAD
  auto end_time = TimingClock::now();
  std::cout << "generateEllipsoids(): ";
  logDuration(std::cout, end_time - start_time) << std::endl;
  start_time = end_time;

  Grid<int> grid(box_min, box_max, voxel_width);
=======
  Grid<int> grid(calcMinBound(), calcMaxBound(), voxel_width);
>>>>>>> 3beeb864
  fillGrid(grid, starts, ends);

  end_time = TimingClock::now();
  std::cout << "fillGrid(): ";
  logDuration(std::cout, end_time - start_time) << std::endl;
  start_time = end_time;

  vector<bool> transients;
  transients.resize(ends.size(), false);
  // now walk every ray through the grid and mark if transient
  markIntersectedEllipsoids(grid, transients, ellipsoids, merge_type, num_rays, true);

  end_time = TimingClock::now();
  std::cout << "markIntersectedEllipsoids(): ";
  logDuration(std::cout, end_time - start_time) << std::endl;
  start_time = end_time;

  // Lastly, generate the new ray clouds from this sphere information
  for (int i = 0; i < (int)ellipsoids.size(); i++)
  {
    RGBA col = colours[i];
    if (colour_cloud)
    {
      col.red = (uint8_t)((1.0 - ellipsoids[i].planarity) * 255.0);
      col.blue = (uint8_t)(ellipsoids[i].opacity * 255.0);
      col.green = (uint8_t)((double)ellipsoids[i].num_gone / ((double)ellipsoids[i].num_gone + 10.0) * 255.0);
    }
    if (ellipsoids[i].transient || transients[i])
    {
      transient.starts.push_back(starts[i]);
      transient.ends.push_back(ends[i]);
      transient.times.push_back(times[i]);
      transient.colours.push_back(col);
    }
    else
    {
      fixed.starts.push_back(starts[i]);
      fixed.ends.push_back(ends[i]);
      fixed.times.push_back(times[i]);
      fixed.colours.push_back(col);
    }
  }

  end_time = TimingClock::now();
  std::cout << "new clouds: ";
  logDuration(std::cout, end_time - start_time) << std::endl;
}

void rayLookup(const Cloud *cloud, set<Vector6i, Vector6iLess> &ray_lookup)
{
  for (size_t i = 0; i<cloud->ends.size(); i++)
  {
    const Vector3d &point = cloud->ends[i];
    const Vector3d &start = cloud->starts[i];
    Vector6i ray;
    for (int j = 0; j<3; j++)
    {
      ray[j]   = int(floor(start[j] / test_width)); 
      ray[3+j] = int(floor(point[j] / test_width));
    }
    if (ray_lookup.find(ray) == ray_lookup.end())
      ray_lookup.insert(ray);
  }
}

void Cloud::threeWayMerge(const Cloud &base_cloud, Cloud &cloud1, Cloud &cloud2, const std::string &merge_type, double num_rays)
{
  // The 3-way merge is similar to those performed on text files for version control systems. It attempts to apply the 
  // changes in both cloud 1 and cloud2 (compared to base_cloud). When there is a conflict (different changes in the same 
  // location) it resolves that according to the selected merge_type.
  // unlike with text, a change requires a small threshold, since positions are floating point values. In our case, we 
  // define a ray as unchanged when the start and end points are within the same small voxel as they were in base_cloud.
  // so the threshold is test_width.

  // generate quick lookup for the existance of a particular (quantised) ray
  Cloud *clouds[2] = {&cloud1, &cloud2};
  set<Vector6i, Vector6iLess> base_ray_lookup;
  rayLookup(&base_cloud, base_ray_lookup);
  set<Vector6i, Vector6iLess> ray_lookups[2];
  for (int c = 0; c<2; c++)
    rayLookup(clouds[c], ray_lookups[c]);

  cout << "set size " << ray_lookups[0].size() << ", " << ray_lookups[1].size() << ", " << base_ray_lookup.size() << endl;

  // now remove all similar rays to base_cloud and put them in the final cloud:
  int preferred_cloud = clouds[0]->times[0] > clouds[1]->times[0] ? 0 : 1;
  int u = 0;
  for (int c = 0; c < 2; c++)
  {
    Cloud &cloud = *clouds[c];
    for (int i = 0; i<(int)cloud.ends.size(); i++)
    {
      Vector3d &point = cloud.ends[i];
      Vector3d &start = cloud.starts[i];
      Vector6i ray;
      for (int j = 0; j<3; j++)
      {
        ray[j]   = int(floor(start[j] / test_width)); 
        ray[3+j] = int(floor(point[j] / test_width));
      }
      int other = 1-c;
      // if the ray is in cloud1 and cloud2 there is no contention, so add the ray to the result
      if (ray_lookups[other].find(ray) != ray_lookups[other].end()) 
      {
        if (c == preferred_cloud)
        {
          starts.push_back(start);
          ends.push_back(point);
          times.push_back(cloud.times[i]);
          colours.push_back(cloud.colours[i]);
          u++;
        }
      }
      // we want to run the combine (which revolves conflicts) on only the changed parts
      // so we want to keep only the changes for cloud[0] and cloud[1]...
      // which means removing rays that aren't changed: 
      if (base_ray_lookup.find(ray) != base_ray_lookup.end()) 
      {
        cloud.starts[i] = cloud.starts.back(); cloud.starts.pop_back();
        cloud.ends[i] = cloud.ends.back(); cloud.ends.pop_back();
        cloud.times[i] = cloud.times.back(); cloud.times.pop_back();
        cloud.colours[i] = cloud.colours.back(); cloud.colours.pop_back();
        i--;
      }
    }
  }
  cout << u << " unaltered rays have been moved into combined cloud" << endl;
  cout << clouds[0]->ends.size() << " and " << clouds[1]->ends.size() << " rays to combine, that are different" << endl;
#if defined VERBOSE_MERGE
  this->save("common_rays.ply");
  clouds[0]->save("changes_0.ply");
  clouds[1]->save("changes_1.ply");
#endif
  // 'all' means keep all the changes, so we simply concatenate these rays into the result
  if (merge_type == "all")
  {
    for (int c = 0; c<2; c++)
    {
      starts.insert(starts.end(), clouds[c]->starts.begin(), clouds[c]->starts.end());
      ends.insert(ends.end(), clouds[c]->ends.begin(), clouds[c]->ends.end());
      times.insert(times.end(), clouds[c]->times.begin(), clouds[c]->times.end());
      colours.insert(colours.end(), clouds[c]->colours.begin(), clouds[c]->colours.end());
    }
    return;
  }
  // otherwise we run combine on the altered clouds
  // first, grid the rays for fast lookup
  Grid<int> grids[2];
  for (int c = 0; c < 2; c++)
  {
    grids[c].init(clouds[c]->calcMinBound(), clouds[c]->calcMaxBound(), 4.0*estimatePointSpacing(*clouds[c]));
    fillGrid(grids[c], clouds[c]->starts, clouds[c]->ends);
  }  

  vector<bool> transients[2];
  for (int c = 0; c < 2; c++) 
    transients[c].resize(clouds[c]->ends.size(), false);
  // now for each cloud, represent the end points as ellipsoids, and ray cast the other cloud's rays against it
  for (int c = 0; c < 2; c++)
  {
    if (clouds[c]->ends.size()==0)
      continue;
    vector<Ellipsoid> ellipsoids;
    clouds[c]->generateEllipsoids(ellipsoids);

    // just set opacity
    clouds[c]->markIntersectedEllipsoids(grids[c], transients[c], ellipsoids, merge_type, 0, false);

    int d = 1 - c;
    // use ellipsoid opacity to set transient flag true on transients (intersected ellipsoids)
    clouds[d]->markIntersectedEllipsoids(grids[d], transients[d], ellipsoids, merge_type, num_rays, false);

    for (int i = 0; i < (int)ellipsoids.size(); i++)
      if (ellipsoids[i].transient)
        transients[c][i] = true;  
  }
  for (int c = 0; c < 2; c++)
  {
    auto &cloud = *clouds[c];
    int t = 0;
    int f = 0;
    for (int i = 0; i < (int)transients[c].size(); i++)
    {
      if (!transients[c][i])
      {
        f++;
        starts.push_back(cloud.starts[i]);
        ends.push_back(cloud.ends[i]);
        times.push_back(cloud.times[i]);
        colours.push_back(cloud.colours[i]);
      }
      else
        t++;
    }
    cout << t << " transients, " << f << " fixed rays." << endl;
  }
}

void Cloud::combine(std::vector<Cloud> &clouds, Cloud &differences, const string &merge_type, double num_rays)
{
  vector<Grid<int>> grids(clouds.size());
  for (int c = 0; c < (int)clouds.size(); c++)
  {
    grids[c].init(clouds[c].calcMinBound(), clouds[c].calcMaxBound(), 4.0*estimatePointSpacing(clouds[c]));
    fillGrid(grids[c], clouds[c].starts, clouds[c].ends);
  }

  vector<vector<bool>> transients(clouds.size());
  for (int c = 0; c < (int)clouds.size(); c++) transients[c].resize(clouds[c].ends.size(), false);
  // now for each cloud, look for other clouds that penetrate it
  for (int c = 0; c < (int)clouds.size(); c++)
  {
    vector<Ellipsoid> ellipsoids;
    clouds[c].generateEllipsoids(ellipsoids);
    // just set opacity
    clouds[c].markIntersectedEllipsoids(grids[c], transients[c], ellipsoids, merge_type, 0, false);

    for (int d = 0; d < (int)clouds.size(); d++)
    {
      if (d == c)
        continue;
      // use ellipsoid opacity to set transient flag true on transients
      clouds[d].markIntersectedEllipsoids(grids[d], transients[d], ellipsoids, merge_type, num_rays, false);
    }

    for (int i = 0; i < (int)clouds[c].ends.size(); i++)
      if (ellipsoids[i].transient)
        transients[c][i] = true;  // HACK, we need a better way to signal this!
  }
  for (int c = 0; c < (int)clouds.size(); c++)
  {
    auto &cloud = clouds[c];
    int t = 0;
    int f = 0;
    for (int i = 0; i < (int)cloud.ends.size(); i++)
    {
      if (transients[c][i])
      {
        t++;
        differences.starts.push_back(cloud.starts[i]);
        differences.ends.push_back(cloud.ends[i]);
        differences.times.push_back(cloud.times[i]);
        differences.colours.push_back(cloud.colours[i]);
      }
      else
      {
        f++;
        starts.push_back(cloud.starts[i]);
        ends.push_back(cloud.ends[i]);
        times.push_back(cloud.times[i]);
        colours.push_back(cloud.colours[i]);
      }
    }
    cout << t << " transients, " << f << " fixed rays." << endl;
  }
}

void Cloud::split(Cloud &cloud1, Cloud &cloud2, function<bool(int i)> fptr)
{
  for (int i = 0; i < (int)ends.size(); i++)
  {
    Cloud &cloud = fptr(i) ? cloud2 : cloud1;
    cloud.starts.push_back(starts[i]);
    cloud.ends.push_back(ends[i]);
    cloud.times.push_back(times[i]);
    cloud.colours.push_back(colours[i]);
  }
}<|MERGE_RESOLUTION|>--- conflicted
+++ resolved
@@ -12,16 +12,12 @@
 #include "raytrajectory.h"
 
 #include <nabo/nabo.h>
-<<<<<<< HEAD
 
 #include <chrono>
 #include <iomanip>
 #include <iostream>
 #include <limits>
 #include <set>
-=======
-#include <limits>
->>>>>>> 3beeb864
 
 using namespace std;
 using namespace Eigen;
@@ -556,13 +552,9 @@
       if (dist2 > 1.0)  // misses the ellipsoid
         continue;
       double along_dist = sqrt(1.0 - dist2);
-<<<<<<< HEAD
-      if (ray_length < d - along_dist)  // doesn'o reach the ellipsoid
-=======
       double ray_length = sqrt(ray_length_sqr);
       d *= ray_length;
-      if (ray_length < d - along_dist)  // doesn't reach the ellipsoid
->>>>>>> 3beeb864
+      if (ray_length < d - along_dist)  // doesn'o reach the ellipsoid
         continue;
 
       const double pass_distance = 0.05;
@@ -691,39 +683,17 @@
   const double voxel_width = 4.0 * estimatePointSpacing(*this);
   cout << "find transients" << endl;
 
-  using TimingClock = std::chrono::high_resolution_clock;
-  auto start_time = TimingClock::now();
-
   vector<Ellipsoid> ellipsoids;
   generateEllipsoids(ellipsoids);
 
-<<<<<<< HEAD
-  auto end_time = TimingClock::now();
-  std::cout << "generateEllipsoids(): ";
-  logDuration(std::cout, end_time - start_time) << std::endl;
-  start_time = end_time;
-
-  Grid<int> grid(box_min, box_max, voxel_width);
-=======
   Grid<int> grid(calcMinBound(), calcMaxBound(), voxel_width);
->>>>>>> 3beeb864
   fillGrid(grid, starts, ends);
-
-  end_time = TimingClock::now();
-  std::cout << "fillGrid(): ";
-  logDuration(std::cout, end_time - start_time) << std::endl;
-  start_time = end_time;
 
   vector<bool> transients;
   transients.resize(ends.size(), false);
   // now walk every ray through the grid and mark if transient
   markIntersectedEllipsoids(grid, transients, ellipsoids, merge_type, num_rays, true);
 
-  end_time = TimingClock::now();
-  std::cout << "markIntersectedEllipsoids(): ";
-  logDuration(std::cout, end_time - start_time) << std::endl;
-  start_time = end_time;
-
   // Lastly, generate the new ray clouds from this sphere information
   for (int i = 0; i < (int)ellipsoids.size(); i++)
   {
@@ -749,10 +719,6 @@
       fixed.colours.push_back(col);
     }
   }
-
-  end_time = TimingClock::now();
-  std::cout << "new clouds: ";
-  logDuration(std::cout, end_time - start_time) << std::endl;
 }
 
 void rayLookup(const Cloud *cloud, set<Vector6i, Vector6iLess> &ray_lookup)
