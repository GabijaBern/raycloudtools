// Copyright (c) 2020
// Commonwealth Scientific and Industrial Research Organisation (CSIRO)
// ABN 41 687 119 230
//
// Author: Thomas Lowe
#include "raycloud.h"

#include "raydebugdraw.h"
#include "raylaz.h"
#include "rayply.h"
#include "rayprogress.h"
#include "raytrajectory.h"

#include <nabo/nabo.h>

#include <chrono>
#include <iomanip>
#include <iostream>
#include <limits>
#include <set>

using namespace std;
using namespace Eigen;
using namespace ray;

namespace
{
/// Log a @c std::chrono::clock::duration to an output stream.
///
/// The resulting string displays in the smallest possible unit to show three three
/// decimal places with display units ranging from seconds to nanoseconds. The table below
/// shows some example times.
///
/// Time(s)     | Display
/// ----------- | --------
/// 0.000000018 | 18ns
/// 0.000029318 | 29.318us
/// 0.0295939   | 29.593ms
/// 0.93        | 930ms
/// 15.023      | 15.023s
/// 15.000025   | 15.000s
///
/// Note that times are truncated, not rounded.
///
/// @tparam D The duration type of the form @c std::chrono::clock::duration.
/// @param out The output stream to log to.
/// @param duration The duration to convert to string.
template <typename D>
inline std::ostream &logDuration(std::ostream &out, const D &duration)
{
  const bool negative = std::chrono::duration_cast<std::chrono::nanoseconds>(duration).count() < 0;
  const char *sign = (!negative) ? "" : "-";
  D abs_duration = (!negative) ? duration : duration * -1;
  auto s = std::chrono::duration_cast<std::chrono::seconds>(abs_duration).count();
  auto ms = std::chrono::duration_cast<std::chrono::milliseconds>(abs_duration).count();
  ms = ms % 1000;

  if (s)
  {
    out << sign << s << "." << std::setw(3) << std::setfill('0') << ms << "s";
  }
  else
  {
    auto us = std::chrono::duration_cast<std::chrono::microseconds>(abs_duration).count();
    us = us % 1000;

    if (ms)
    {
      out << sign << ms << "." << std::setw(3) << std::setfill('0') << us << "ms";
    }
    else
    {
      auto ns = std::chrono::duration_cast<std::chrono::nanoseconds>(abs_duration).count();
      ns = ns % 1000;

      if (us)
      {
        out << sign << us << "." << std::setw(3) << std::setfill('0') << ns << "us";
      }
      else
      {
        out << sign << ns << "ns";
      }
    }
  }
  return out;
}
}  // namespace

void Cloud::clear()
{
  starts.clear();
  ends.clear();
  times.clear();
  colours.clear();
}

void Cloud::save(const std::string &file_name) const
{
  string name = file_name;
  if (name.substr(name.length() - 4) != ".ply")
    name += ".ply";
  writePly(name, starts, ends, times, colours);
}

bool Cloud::load(const std::string &file_name)
{
  // look first for the raycloud PLY
  if (file_name.substr(file_name.size() - 4) == ".ply")
    return loadPLY(file_name);
  if (ifstream((file_name + ".ply").c_str(), ios::in))
    return loadPLY(file_name + ".ply");

  // otherwise, look for a .laz and _traj.txt file by that name
  if (ifstream((file_name + ".laz").c_str(), ios::in) && ifstream((file_name + "_traj.txt").c_str(), ios::in))
    return loadLazTraj(file_name + ".laz", file_name + "_traj.txt");

  return false;
}

bool Cloud::load(const std::string &point_cloud, const std::string &traj_file)
{
  string name_end = point_cloud.substr(point_cloud.size() - 4);
  if (name_end == ".ply")
    readPly(point_cloud, starts, ends, times, colours);
  else if (name_end == ".laz" || name_end == ".las")
    readLas(point_cloud, ends, times, colours, 1);
  else
  {
    cout << "Error converting unknown type: " << point_cloud << endl;
    return false;
  }

  Trajectory trajectory;
  trajectory.load(traj_file);
  calculateStarts(trajectory);
  return true;
}

bool Cloud::loadPLY(const string &file)
{
  return readPly(file, starts, ends, times, colours);
}

bool Cloud::loadLazTraj(const string &laz_file, const string &traj_file)
{
  bool success = readLas(laz_file, ends, times, colours, 1);
  if (!success)
    return false;
  Trajectory trajectory;
  trajectory.load(traj_file);
  calculateStarts(trajectory);
  return true;
}

void Cloud::calculateStarts(const Trajectory &trajectory)
{
  // Aha!, problem in calculating starts when times are not ordered.
  if (trajectory.nodes.size() > 0)
  {
    int n = 1;
    starts.resize(ends.size());
    for (size_t i = 0; i < ends.size(); i++)
    {
      while ((times[i] > trajectory.nodes[n].time) && n < (int)trajectory.nodes.size() - 1) n++;
      double blend =
        (times[i] - trajectory.nodes[n - 1].time) / (trajectory.nodes[n].time - trajectory.nodes[n - 1].time);
      starts[i] =
        trajectory.nodes[n - 1].pose.position +
        (trajectory.nodes[n].pose.position - trajectory.nodes[n - 1].pose.position) * clamped(blend, 0.0, 1.0);
    }
  }
  else
    cout << "can only recalculate when a trajectory is available" << endl;
}

Vector3d Cloud::calcMinBound() const
{
  Vector3d min_v(numeric_limits<double>::max(), numeric_limits<double>::max(), numeric_limits<double>::max());
  for (int i = 0; i < (int)ends.size(); i++)
  {
    if (rayBounded(i))
      min_v = minVector(min_v, minVector(starts[i], ends[i]));
  }
  return min_v;
}

Vector3d Cloud::calcMaxBound() const
{
  Vector3d max_v(numeric_limits<double>::lowest(), numeric_limits<double>::lowest(), numeric_limits<double>::lowest());
  for (int i = 0; i < (int)ends.size(); i++)
  {
    if (rayBounded(i))
      max_v = maxVector(max_v, maxVector(starts[i], ends[i]));
  }
  return max_v;
}

bool Cloud::calcBounds(Eigen::Vector3d *min_bounds, Eigen::Vector3d *max_bounds, unsigned flags, Progress *progress) const
{
  if (rayCount() == 0)
  {
    return false;
  }

  if (progress)
  {
    progress->reset("calcBounds", rayCount());
  }

  *min_bounds = Vector3d(std::numeric_limits<double>::max(), std::numeric_limits<double>::max(),
                         std::numeric_limits<double>::max());
  *max_bounds = Vector3d(std::numeric_limits<double>::lowest(), std::numeric_limits<double>::lowest(),
                         std::numeric_limits<double>::lowest());
  bool invalid_bounds = true;
  for (size_t i = 0; i < rayCount(); ++i)
  {
    if (rayBounded(i))
    {
      invalid_bounds = false;
      if (flags & kBFEnd)
      {
        *min_bounds = minVector(*min_bounds, ends[i]);
        *max_bounds = maxVector(*max_bounds, ends[i]);
      }
      if (flags & kBFStart)
      {
        *min_bounds = minVector(*min_bounds, starts[i]);
        *max_bounds = maxVector(*max_bounds, starts[i]);
      }
    }

    if (progress)
    {
      progress->increment();
    }
  }

  return !invalid_bounds;
}

void Cloud::transform(const Pose &pose, double time_delta)
{
  for (int i = 0; i < (int)starts.size(); i++)
  {
    starts[i] = pose * starts[i];
    ends[i] = pose * ends[i];
    times[i] += time_delta;
  }
}

void Cloud::removeUnboundedRays()
{
  vector<int> valids;
  for (int i = 0; i < (int)ends.size(); i++)
    if (rayBounded(i))
      valids.push_back(i);
  for (int i = 0; i < (int)valids.size(); i++)
  {
    starts[i] = starts[valids[i]];
    ends[i] = ends[valids[i]];
    times[i] = times[valids[i]];
    colours[i] = colours[valids[i]];
  }
  starts.resize(valids.size());
  ends.resize(valids.size());
  times.resize(valids.size());
  colours.resize(valids.size());
}

void Cloud::decimate(double voxel_width)
{
  vector<int64_t> subsample = voxelSubsample(ends, voxel_width);
  for (int64_t i = 0; i < (int64_t)subsample.size(); i++)
  {
    int64_t id = subsample[i];
    starts[i] = starts[id];
    ends[i] = ends[id];
    colours[i] = colours[id];
    times[i] = times[id];
  }
  starts.resize(subsample.size());
  ends.resize(subsample.size());
  colours.resize(subsample.size());
  times.resize(subsample.size());
}

void Cloud::getSurfels(int search_size, vector<Vector3d> *centroids, vector<Vector3d> *normals,
                       vector<Vector3d> *dimensions, vector<Matrix3d> *mats, MatrixXi *neighbour_indices)
{
  // simplest scheme... find 3 nearest neighbours and do cross product
  if (centroids)
    centroids->resize(ends.size());
  if (normals)
    normals->resize(ends.size());
  if (dimensions)
    dimensions->resize(ends.size());
  if (mats)
    mats->resize(ends.size());
  Nabo::NNSearchD *nns;
  vector<int> ray_ids;
  ray_ids.reserve(ends.size());
  for (unsigned int i = 0; i < ends.size(); i++)
    if (rayBounded(i))
      ray_ids.push_back(i);
  MatrixXd points_p(3, ray_ids.size());
  for (unsigned int i = 0; i < ray_ids.size(); i++) points_p.col(i) = ends[ray_ids[i]];
  nns = Nabo::NNSearchD::createKDTreeLinearHeap(points_p, 3);

  // Run the search
  MatrixXi indices;
  MatrixXd dists2;
  indices.resize(search_size, ray_ids.size());
  dists2.resize(search_size, ray_ids.size());
  nns->knn(points_p, indices, dists2, search_size, 0.01, 0, 1.0);  // TODO: needs to sort here
  delete nns;

  if (neighbour_indices)
    neighbour_indices->resize(search_size, ends.size());
  for (int i = 0; i < (int)ray_ids.size(); i++)
  {
    int ii = ray_ids[i];
    if (neighbour_indices)
    {
      int j;
      for (j = 0; j < search_size && indices(j, i) > -1; j++) (*neighbour_indices)(j, ii) = ray_ids[indices(j, i)];
      if (j < search_size)
        (*neighbour_indices)(j, ii) = -1;
    }

    Vector3d centroid = ends[i];
    int num;
    for (num = 0; num < search_size && indices(num, i) > -1; num++) centroid += ends[ray_ids[indices(num, i)]];
    centroid /= (double)(num + 1);
    if (centroids)
      (*centroids)[i] = centroid;

    Matrix3d scatter = (ends[i] - centroid) * (ends[i] - centroid).transpose();
    for (int j = 0; j < num; j++)
    {
      Vector3d offset = ends[ray_ids[indices(j, i)]] - centroid;
      scatter += offset * offset.transpose();
    }
    scatter /= (double)(num + 1);

    SelfAdjointEigenSolver<Matrix3d> eigen_solver(scatter.transpose());
    ASSERT(eigen_solver.info() == Success);
    if (normals)
    {
      Vector3d normal = eigen_solver.eigenvectors().col(0);
      if ((ends[i] - starts[i]).dot(normal) > 0.0)
        normal = -normal;
      (*normals)[i] = normal;
    }
    if (dimensions)
    {
      Vector3d eigenvals = maxVector(Vector3d(1e-10, 1e-10, 1e-10), eigen_solver.eigenvalues());
      (*dimensions)[i] = Vector3d(sqrt(eigenvals[0]), sqrt(eigenvals[1]), sqrt(eigenvals[2]));
    }
    if (mats)
      (*mats)[i] = eigen_solver.eigenvectors();
  }
}

// starts are required to get the normal the right way around
vector<Vector3d> Cloud::generateNormals(int search_size)
{
  vector<Vector3d> normals;
  getSurfels(search_size, NULL, &normals, NULL, NULL, NULL);
  return normals;
}

<<<<<<< HEAD
// TODO: this could call getSurfels too!
void Cloud::generateEllipsoids(vector<Ellipsoid> &ellipsoids, Eigen::Vector3d *bounds_min, Eigen::Vector3d *bounds_max,
                               Progress *progress) const
{
  cout << "generating " << ends.size() << " ellipsoids" << endl;
  if (progress)
  {
    progress->reset("generateEllipsoids", ends.size());
  }
  ellipsoids.resize(ends.size());
  int search_size = 16;
  const double max_double = std::numeric_limits<double>::max();
  Eigen::Vector3d ellipsoids_min(max_double, max_double, max_double);
  Eigen::Vector3d ellipsoids_max(-max_double, -max_double, -max_double);
  Nabo::NNSearchD *nns;
  Nabo::Parameters params("bucketSize", 8);
  MatrixXd points_p(3, ends.size());
  for (unsigned int i = 0; i < ends.size(); i++) points_p.col(i) = ends[i];
  nns = Nabo::NNSearchD::createKDTreeLinearHeap(points_p, 3);

  // Run the search
  MatrixXi indices;
  MatrixXd dists2;
  indices.resize(search_size, ends.size());
  dists2.resize(search_size, ends.size());
  nns->knn(points_p, indices, dists2, search_size, 0.01, 0, 1.0);
  delete nns;

  for (unsigned int i = 0; i < ends.size(); i++)
  {
    ellipsoids[i].transient = false;
    ellipsoids[i].opacity = 1.0;
    if (!rayBounded(i))
    {
      ellipsoids[i].extents.setZero();
      continue;
    }
    Matrix3d scatter;
    scatter.setZero();
    Vector3d centroid(0, 0, 0);
    double num_neighbours = 0;
    for (int j = 0; j < search_size && indices(j, i) > -1; j++)
    {
      int index = indices(j, i);
      if (rayBounded(index))
      {
        centroid += ends[index];
        num_neighbours++;
      }
    }
    if (num_neighbours < 4)
    {
      ellipsoids[i].extents.setZero();
      continue;
    }
    centroid /= num_neighbours;
    for (int j = 0; j < search_size && indices(j, i) > -1; j++)
    {
      int index = indices(j, i);
      if (rayBounded(index))
      {
        Vector3d offset = ends[index] - centroid;
        scatter += offset * offset.transpose();
      }
    }
    scatter /= num_neighbours;

    SelfAdjointEigenSolver<Matrix3d> eigen_solver(scatter.transpose());
    ASSERT(eigen_solver.info() == Success);

    Vector3d eigen_value = eigen_solver.eigenvalues();
    Matrix3d eigen_vector = eigen_solver.eigenvectors();

    ellipsoids[i].pos = centroid;
    double scale = 1.7;  // this scale roughly matches the dimensions of a uniformly dense ellipsoid
    eigen_value[0] = scale * sqrt(max(1e-10, eigen_value[0]));
    eigen_value[1] = scale * sqrt(max(1e-10, eigen_value[1]));
    eigen_value[2] = scale * sqrt(max(1e-10, eigen_value[2]));
    ellipsoids[i].eigen_mat.row(0) = eigen_vector.col(0) / eigen_value[0];
    ellipsoids[i].eigen_mat.row(1) = eigen_vector.col(1) / eigen_value[1];
    ellipsoids[i].eigen_mat.row(2) = eigen_vector.col(2) / eigen_value[2];
    ellipsoids[i].time = times[i];
    ellipsoids[i].setExtents(eigen_vector, eigen_value);
    ellipsoids[i].setPlanarity(eigen_value);

    const auto ellipsoid_min = ellipsoids[i].pos - ellipsoids[i].extents;
    const auto ellipsoid_max = ellipsoids[i].pos + ellipsoids[i].extents;

    ellipsoids_min.x() = std::min(ellipsoids_min.x(), ellipsoid_min.x());
    ellipsoids_min.y() = std::min(ellipsoids_min.y(), ellipsoid_min.y());
    ellipsoids_min.z() = std::min(ellipsoids_min.z(), ellipsoid_min.z());
    ellipsoids_max.x() = std::max(ellipsoids_max.x(), ellipsoid_max.x());
    ellipsoids_max.y() = std::max(ellipsoids_max.y(), ellipsoid_max.y());
    ellipsoids_max.z() = std::max(ellipsoids_max.z(), ellipsoid_max.z());

    if (progress)
    {
      progress->increment();
    }
  }

  if (bounds_min)
  {
    *bounds_min = ellipsoids_min;
  }

  if (bounds_max)
  {
    *bounds_max = ellipsoids_max;
  }
}

void fillGrid(Grid<int> &grid, const vector<Vector3d> &starts, const vector<Vector3d> &ends)
{
  cout << "filling grid with " << ends.size() << " rays" << endl;
  // next populate the grid with these ellipsoid centres
  for (int i = 0; i < (int)ends.size(); i++)
  {
    if (!(i % 20000))
      cout << i << "/" << ends.size() << endl;
    Vector3d dir = ends[i] - starts[i];
    Vector3d dir_sign(sgn(dir[0]), sgn(dir[1]), sgn(dir[2]));
    Vector3d start = (starts[i] - grid.box_min) / grid.voxel_width;
    Vector3d end = (ends[i] - grid.box_min) / grid.voxel_width;
    Vector3i start_index((int)floor(start[0]), (int)floor(start[1]), (int)floor(start[2]));
    Vector3i end_index((int)floor(end[0]), (int)floor(end[1]), (int)floor(end[2]));
    double length_sqr = (end_index - start_index).squaredNorm();
    Vector3i index = start_index;
    for (;;)
    {
      grid.insert(index[0], index[1], index[2], i);

      if (index == end_index || (index - start_index).squaredNorm() > length_sqr)
        break;
      Vector3d mid = grid.box_min + grid.voxel_width * Vector3d(index[0] + 0.5, index[1] + 0.5, index[2] + 0.5);
      Vector3d next_boundary = mid + 0.5 * grid.voxel_width * dir_sign;
      Vector3d delta = next_boundary - starts[i];
      Vector3d d(delta[0] / dir[0], delta[1] / dir[1], delta[2] / dir[2]);
      if (d[0] < d[1] && d[0] < d[2])
        index[0] += int(dir_sign[0]);
      else if (d[1] < d[0] && d[1] < d[2])
        index[1] += int(dir_sign[1]);
      else
        index[2] += int(dir_sign[2]);
    }
  }

  grid.report();
}

void ray::buildRayGrid(Grid<size_t> &grid, const vector<Vector3d> &starts, const vector<Vector3d> &ends,
                       Progress *progress)
{
  if (progress)
  {
    progress->reset("fill-ray-grid", starts.size());
  }

  // next populate the grid with these ellipsoid centres
  for (size_t i = 0; i < ends.size(); ++i)
  {
    Vector3d dir = ends[i] - starts[i];
    Vector3d dir_sign(sgn(dir[0]), sgn(dir[1]), sgn(dir[2]));
    Vector3d start = (starts[i] - grid.box_min) / grid.voxel_width;
    Vector3d end = (ends[i] - grid.box_min) / grid.voxel_width;
    Vector3i start_index(start.cast<int>());
    Vector3i end_index(end.cast<int>());
    double length_sqr = (end_index - start_index).squaredNorm();
    Vector3i index = start_index;
    for (;;)
    {
      grid.insert(index[0], index[1], index[2], i);

      if (index == end_index || (index - start_index).squaredNorm() > length_sqr)
      {
        break;
      }
      Vector3d mid = grid.box_min + grid.voxel_width * Vector3d(index[0] + 0.5, index[1] + 0.5, index[2] + 0.5);
      Vector3d next_boundary = mid + 0.5 * grid.voxel_width * dir_sign;
      Vector3d delta = next_boundary - starts[i];
      Vector3d d(delta[0] / dir[0], delta[1] / dir[1], delta[2] / dir[2]);
      if (d[0] < d[1] && d[0] < d[2])
      {
        index[0] += int(dir_sign[0]);
      }
      else if (d[1] < d[0] && d[1] < d[2])
      {
        index[1] += int(dir_sign[1]);
      }
      else
      {
        index[2] += int(dir_sign[2]);
      }
    }

    if (progress)
    {
      progress->increment();
    }
  }

  grid.report();
}

void Cloud::markIntersectedEllipsoids(Grid<int> &grid, vector<bool> &transients, vector<Ellipsoid> &ellipsoids,
                                      const string &merge_type, double num_rays, bool self_transient)
{
  cout << "mark intersected ellipsoids, num_rays: " << num_rays << ", merge_type: " << merge_type << endl;
  if (DebugDraw::instance())
  {
    DebugDraw::instance()->drawCloud(ends, 1.0, 0);
  }
  int type = merge_type == "oldest" ? 0 : (merge_type == "newest" ? 1 : (merge_type == "min" ? 2 : 3));
  vector<bool> ray_tested;
  ray_tested.resize(ends.size(), false);
  int cnt = 0;
  for (auto &ellipsoid : ellipsoids)
  {
    if ((cnt++) % 20000 == 0)
      cout << cnt << "/" << ellipsoids.size() << endl;

    //    if (num_rays>0 && (ellipsoid.pos - Vector3d(2,-0.5,0.5)).norm() < 0.2)
    //      cout << "point" << endl;
    if (ellipsoid.transient)  // a previous ellipsoid could have removed the ray that represents this ellipsoid
      continue;
    if (ellipsoid.extents == Vector3d::Zero())  // unbounded rays cannot be a transient object
      continue;
    // get all the rays that overlap this ellipsoid
    Vector3d b_min = (ellipsoid.pos - ellipsoid.extents - grid.box_min) / grid.voxel_width;
    Vector3d b_max = (ellipsoid.pos + ellipsoid.extents - grid.box_min) / grid.voxel_width;
    if (b_max[0] < 0.0 || b_max[1] < 0.0 || b_max[2] < 0.0)
      continue;
    if (b_min[0] >= (double)grid.dims[0] || b_min[1] >= (double)grid.dims[1] || b_min[2] >= (double)grid.dims[2])
      continue;
    Vector3i bmin = maxVector(Vector3i(0, 0, 0), Vector3i(b_min.cast<int>()));
    Vector3i bmax =
      minVector(Vector3i(b_max.cast<int>()), Vector3i(grid.dims[0] - 1, grid.dims[1] - 1, grid.dims[2] - 1));

    vector<int> ray_ids;
    for (int x = bmin[0]; x <= bmax[0]; x++)
    {
      for (int y = bmin[1]; y <= bmax[1]; y++)
      {
        for (int z = bmin[2]; z <= bmax[2]; z++)
        {
          auto &list = grid.cell(x, y, z).data;
          for (auto &i : list)
          {
            if (ray_tested[i])
              continue;
            ray_tested[i] = true;
            ray_ids.push_back(i);
          }
        }
      }
    }
    for (auto &ray_id : ray_ids) ray_tested[ray_id] = false;

    double first_intersection_time = 1e10;
    double last_intersection_time = -1e10;
    int hits = 0;
    vector<int> pass_through_ids;
    for (auto &ray_id : ray_ids)
    {
      Vector3d dir = ends[ray_id] - starts[ray_id];
      // ray-ellipsoid intersection
      Vector3d to_sphere = ellipsoid.pos - starts[ray_id];
      Vector3d ray = ellipsoid.eigen_mat * dir;
      double ray_length_sqr = ray.squaredNorm();
      Vector3d to = ellipsoid.eigen_mat * to_sphere;

      double d = to.dot(ray) / ray_length_sqr;
      double dist2 = (to - ray * d).squaredNorm();

      if (dist2 > 1.0)  // misses the ellipsoid
        continue;
      double along_dist = sqrt(1.0 - dist2);
      double ray_length = sqrt(ray_length_sqr);
      d *= ray_length;
      if (ray_length < d - along_dist)  // doesn'o reach the ellipsoid
        continue;

      const double pass_distance = 0.05;
      double ratio = pass_distance / dir.norm();
      bool pass_through =
        ray_length * (1.0 - ratio) > d + along_dist;  // last number requires rays to pass some way past the object
      if (pass_through)
        pass_through_ids.push_back(ray_id);
      else
      {
        hits++;
        first_intersection_time = min(first_intersection_time, times[ray_id]);
        last_intersection_time = max(last_intersection_time, times[ray_id]);
      }
    }
    size_t num_before = 0, num_after = 0;
    ellipsoid.num_rays = hits + pass_through_ids.size();
    if (num_rays == 0 || self_transient)
      ellipsoid.opacity = (double)hits / ((double)hits + (double)pass_through_ids.size());
    if (ellipsoid.num_rays == 0 || ellipsoid.opacity == 0 || num_rays == 0)
      continue;
    if (self_transient)
    {
      ellipsoid.num_gone = pass_through_ids.size();
      // now get some density stats...
      double misses = 0;
      for (auto &ray_id : pass_through_ids)
      {
        if (times[ray_id] > last_intersection_time)
          num_after++;
        else if (times[ray_id] < first_intersection_time)
          num_before++;
        else
          misses++;
      }
      double h = hits + 1e-8 - 1.0;  // subtracting 1 gives an unbiased opacity estimate
      ellipsoid.opacity = h / (h + misses);
      ellipsoid.num_gone = num_before + num_after;
    }
    else  // compare to other cloud
    {
      if (pass_through_ids.size() > 0)
      {
        if (times[pass_through_ids[0]] > ellipsoid.time)
          num_after = pass_through_ids.size();
        else
          num_before = pass_through_ids.size();
      }
    }

    double sequence_length = num_rays / ellipsoid.opacity;
    int remove_ellipsoid = false;
    if (type == 0 || type == 1)
    {
      if (double(std::max(num_before, num_after)) < sequence_length)
        continue;
      if (type == 0)                                               // oldest
        remove_ellipsoid = double(num_before) >= sequence_length;  // if false then remove numAfter rays if > seqLength
      else if (type == 1)                                          // newest
        remove_ellipsoid = double(num_after) >= sequence_length;   // if false then remove numBefore rays if > seqLength
    }
    else
    {
      // we use sum rather than max below, because it better picks out moving objects that may have some
      // pass through rays before and after the hit points.
      if (double(num_before + num_after) <
          sequence_length)  // TODO: even a tiny bit of translucency will make a single ray not enough
        continue;
      remove_ellipsoid = type == 2;  // min is remove ellipsoid, max is remove ray
    }
    if (remove_ellipsoid)
      ellipsoid.transient = true;
    else  // if we don't remove the ellipsoid then we should remove numBefore and numAfter rays if they're greater than
          // sequence length
    {
      double d = 0.0;
      for (int j = 0; j < (int)pass_through_ids.size(); j++)
      {
        d += ellipsoid.opacity;
        if (d >= 1.0)
          d--;
        else
          continue;
        int i = pass_through_ids[j];
        if (!self_transient || times[i] < first_intersection_time || times[i] > last_intersection_time)
        {
          // remove ray i
          transients[i] = true;
        }
      }
    }
  }
}

namespace
{
double estimatePointSpacing(const Cloud &cloud)
{
  double v_width = 0.25;
  double num_voxels = 0;
  double num_points = 0;
  std::set<Eigen::Vector3i, Vector3iLess> test_set;
  for (unsigned int i = 0; i < cloud.ends.size(); i++)
  {
    if (cloud.rayBounded(i))
    {
      num_points++;
      const Vector3d &point = cloud.ends[i];
      Eigen::Vector3i place(int(std::floor(point[0] / v_width)), int(std::floor(point[1] / v_width)),
                            int(std::floor(point[2] / v_width)));
      if (test_set.find(place) == test_set.end())
      {
        test_set.insert(place);
        num_voxels++;
      }
    }
  }

  double width =
    0.25 *
    sqrt(num_voxels /
         num_points);  // since points roughly represent 2D surfaces. Also matches empirical tests of optimal speed
  cout << "estimated point spacing: " << width << endl;
  return width;
}
}  // namespace

void Cloud::findTransients(Cloud &transient, Cloud &fixed, const string &merge_type, double num_rays, bool colour_cloud)
{
  const double voxel_width = 4.0 * estimatePointSpacing(*this);
  cout << "find transients" << endl;

  vector<Ellipsoid> ellipsoids;
  generateEllipsoids(ellipsoids);

  Grid<int> grid(calcMinBound(), calcMaxBound(), voxel_width);
  fillGrid(grid, starts, ends);

  vector<bool> transients;
  transients.resize(ends.size(), false);
  // now walk every ray through the grid and mark if transient
  markIntersectedEllipsoids(grid, transients, ellipsoids, merge_type, num_rays, true);

  // Lastly, generate the new ray clouds from this sphere information
  for (int i = 0; i < (int)ellipsoids.size(); i++)
  {
    RGBA col = colours[i];
    if (colour_cloud)
    {
      col.red = (uint8_t)((1.0 - ellipsoids[i].planarity) * 255.0);
      col.blue = (uint8_t)(ellipsoids[i].opacity * 255.0);
      col.green = (uint8_t)((double)ellipsoids[i].num_gone / ((double)ellipsoids[i].num_gone + 10.0) * 255.0);
    }
    if (ellipsoids[i].transient || transients[i])
    {
      transient.starts.push_back(starts[i]);
      transient.ends.push_back(ends[i]);
      transient.times.push_back(times[i]);
      transient.colours.push_back(col);
    }
    else
    {
      fixed.starts.push_back(starts[i]);
      fixed.ends.push_back(ends[i]);
      fixed.times.push_back(times[i]);
      fixed.colours.push_back(col);
    }
  }
}

static const double test_width = 0.01;  // allows a minor variation when checking for similarity

void rayLookup(const Cloud *cloud, set<Vector6i, Vector6iLess> &ray_lookup)
{
  for (size_t i = 0; i < cloud->ends.size(); i++)
  {
    const Vector3d &point = cloud->ends[i];
    const Vector3d &start = cloud->starts[i];
    Vector6i ray;
    for (int j = 0; j < 3; j++)
    {
      ray[j] = int(floor(start[j] / test_width));
      ray[3 + j] = int(floor(point[j] / test_width));
    }
    if (ray_lookup.find(ray) == ray_lookup.end())
      ray_lookup.insert(ray);
  }
}

void Cloud::threeWayMerge(const Cloud &base_cloud, Cloud &cloud1, Cloud &cloud2, const std::string &merge_type,
                          double num_rays)
{
  // The 3-way merge is similar to those performed on text files for version control systems. It attempts to apply the
  // changes in both cloud 1 and cloud2 (compared to base_cloud). When there is a conflict (different changes in the
  // same location) it resolves that according to the selected merge_type. unlike with text, a change requires a small
  // threshold, since positions are floating point values. In our case, we define a ray as unchanged when the start and
  // end points are within the same small voxel as they were in base_cloud. so the threshold is test_width.

  // generate quick lookup for the existance of a particular (quantised) ray
  Cloud *clouds[2] = { &cloud1, &cloud2 };
  set<Vector6i, Vector6iLess> base_ray_lookup;
  rayLookup(&base_cloud, base_ray_lookup);
  set<Vector6i, Vector6iLess> ray_lookups[2];
  for (int c = 0; c < 2; c++) rayLookup(clouds[c], ray_lookups[c]);

  cout << "set size " << ray_lookups[0].size() << ", " << ray_lookups[1].size() << ", " << base_ray_lookup.size()
       << endl;

  // now remove all similar rays to base_cloud and put them in the final cloud:
  int preferred_cloud = clouds[0]->times[0] > clouds[1]->times[0] ? 0 : 1;
  int u = 0;
  for (int c = 0; c < 2; c++)
  {
    Cloud &cloud = *clouds[c];
    for (int i = 0; i < (int)cloud.ends.size(); i++)
    {
      Vector3d &point = cloud.ends[i];
      Vector3d &start = cloud.starts[i];
      Vector6i ray;
      for (int j = 0; j < 3; j++)
      {
        ray[j] = int(floor(start[j] / test_width));
        ray[3 + j] = int(floor(point[j] / test_width));
      }
      int other = 1 - c;
      // if the ray is in cloud1 and cloud2 there is no contention, so add the ray to the result
      if (ray_lookups[other].find(ray) != ray_lookups[other].end())
      {
        if (c == preferred_cloud)
        {
          starts.push_back(start);
          ends.push_back(point);
          times.push_back(cloud.times[i]);
          colours.push_back(cloud.colours[i]);
          u++;
        }
      }
      // we want to run the combine (which revolves conflicts) on only the changed parts
      // so we want to keep only the changes for cloud[0] and cloud[1]...
      // which means removing rays that aren't changed:
      if (base_ray_lookup.find(ray) != base_ray_lookup.end())
      {
        cloud.starts[i] = cloud.starts.back();
        cloud.starts.pop_back();
        cloud.ends[i] = cloud.ends.back();
        cloud.ends.pop_back();
        cloud.times[i] = cloud.times.back();
        cloud.times.pop_back();
        cloud.colours[i] = cloud.colours.back();
        cloud.colours.pop_back();
        i--;
      }
    }
  }
  cout << u << " unaltered rays have been moved into combined cloud" << endl;
  cout << clouds[0]->ends.size() << " and " << clouds[1]->ends.size() << " rays to combine, that are different" << endl;
#if defined VERBOSE_MERGE
  this->save("common_rays.ply");
  clouds[0]->save("changes_0.ply");
  clouds[1]->save("changes_1.ply");
#endif
  // 'all' means keep all the changes, so we simply concatenate these rays into the result
  if (merge_type == "all")
  {
    for (int c = 0; c < 2; c++)
    {
      starts.insert(starts.end(), clouds[c]->starts.begin(), clouds[c]->starts.end());
      ends.insert(ends.end(), clouds[c]->ends.begin(), clouds[c]->ends.end());
      times.insert(times.end(), clouds[c]->times.begin(), clouds[c]->times.end());
      colours.insert(colours.end(), clouds[c]->colours.begin(), clouds[c]->colours.end());
    }
    return;
  }
  // otherwise we run combine on the altered clouds
  // first, grid the rays for fast lookup
  Grid<int> grids[2];
  for (int c = 0; c < 2; c++)
  {
    grids[c].init(clouds[c]->calcMinBound(), clouds[c]->calcMaxBound(), 4.0 * estimatePointSpacing(*clouds[c]));
    fillGrid(grids[c], clouds[c]->starts, clouds[c]->ends);
  }

  vector<bool> transients[2];
  for (int c = 0; c < 2; c++) transients[c].resize(clouds[c]->ends.size(), false);
  // now for each cloud, represent the end points as ellipsoids, and ray cast the other cloud's rays against it
  for (int c = 0; c < 2; c++)
  {
    if (clouds[c]->ends.size() == 0)
      continue;
    vector<Ellipsoid> ellipsoids;
    clouds[c]->generateEllipsoids(ellipsoids);

    // just set opacity
    clouds[c]->markIntersectedEllipsoids(grids[c], transients[c], ellipsoids, merge_type, 0, false);

    int d = 1 - c;
    // use ellipsoid opacity to set transient flag true on transients (intersected ellipsoids)
    clouds[d]->markIntersectedEllipsoids(grids[d], transients[d], ellipsoids, merge_type, num_rays, false);

    for (int i = 0; i < (int)ellipsoids.size(); i++)
      if (ellipsoids[i].transient)
        transients[c][i] = true;
  }
  for (int c = 0; c < 2; c++)
  {
    auto &cloud = *clouds[c];
    int t = 0;
    int f = 0;
    for (int i = 0; i < (int)transients[c].size(); i++)
=======
double Cloud::estimatePointSpacing() const
{
  double v_width = 0.25;
  double num_voxels = 0;
  double num_points = 0;
  std::set<Eigen::Vector3i, Vector3iLess> test_set;
  for (unsigned int i = 0; i < ends.size(); i++)
  {
    if (rayBounded(i))
>>>>>>> cfda7c1a
    {
      num_points++;
      const Vector3d &point = ends[i];
      Eigen::Vector3i place(int(std::floor(point[0] / v_width)), int(std::floor(point[1] / v_width)),
                            int(std::floor(point[2] / v_width)));
      if (test_set.find(place) == test_set.end())
      {
        test_set.insert(place);
        num_voxels++;
      }
    }
  }
<<<<<<< HEAD
}

void Cloud::combine(std::vector<Cloud> &clouds, Cloud &differences, const string &merge_type, double num_rays)
{
  vector<Grid<int>> grids(clouds.size());
  for (int c = 0; c < (int)clouds.size(); c++)
  {
    grids[c].init(clouds[c].calcMinBound(), clouds[c].calcMaxBound(), 4.0 * estimatePointSpacing(clouds[c]));
    fillGrid(grids[c], clouds[c].starts, clouds[c].ends);
  }

  vector<vector<bool>> transients(clouds.size());
  for (int c = 0; c < (int)clouds.size(); c++) transients[c].resize(clouds[c].ends.size(), false);
  // now for each cloud, look for other clouds that penetrate it
  for (int c = 0; c < (int)clouds.size(); c++)
  {
    vector<Ellipsoid> ellipsoids;
    clouds[c].generateEllipsoids(ellipsoids);
    // just set opacity
    clouds[c].markIntersectedEllipsoids(grids[c], transients[c], ellipsoids, merge_type, 0, false);

    for (int d = 0; d < (int)clouds.size(); d++)
    {
      if (d == c)
        continue;
      // use ellipsoid opacity to set transient flag true on transients
      clouds[d].markIntersectedEllipsoids(grids[d], transients[d], ellipsoids, merge_type, num_rays, false);
    }
=======
>>>>>>> cfda7c1a

  double width = 0.25 * sqrt(num_voxels/num_points); // since points roughly represent 2D surfaces. Also matches empirical tests of optimal speed
  cout << "estimated point spacing: " << width << endl;
  return width;
}

void Cloud::split(Cloud &cloud1, Cloud &cloud2, function<bool(int i)> fptr)
{
  for (int i = 0; i < (int)ends.size(); i++)
  {
    Cloud &cloud = fptr(i) ? cloud2 : cloud1;
    cloud.starts.push_back(starts[i]);
    cloud.ends.push_back(ends[i]);
    cloud.times.push_back(times[i]);
    cloud.colours.push_back(colours[i]);
  }
}<|MERGE_RESOLUTION|>--- conflicted
+++ resolved
@@ -370,597 +370,6 @@
   return normals;
 }
 
-<<<<<<< HEAD
-// TODO: this could call getSurfels too!
-void Cloud::generateEllipsoids(vector<Ellipsoid> &ellipsoids, Eigen::Vector3d *bounds_min, Eigen::Vector3d *bounds_max,
-                               Progress *progress) const
-{
-  cout << "generating " << ends.size() << " ellipsoids" << endl;
-  if (progress)
-  {
-    progress->reset("generateEllipsoids", ends.size());
-  }
-  ellipsoids.resize(ends.size());
-  int search_size = 16;
-  const double max_double = std::numeric_limits<double>::max();
-  Eigen::Vector3d ellipsoids_min(max_double, max_double, max_double);
-  Eigen::Vector3d ellipsoids_max(-max_double, -max_double, -max_double);
-  Nabo::NNSearchD *nns;
-  Nabo::Parameters params("bucketSize", 8);
-  MatrixXd points_p(3, ends.size());
-  for (unsigned int i = 0; i < ends.size(); i++) points_p.col(i) = ends[i];
-  nns = Nabo::NNSearchD::createKDTreeLinearHeap(points_p, 3);
-
-  // Run the search
-  MatrixXi indices;
-  MatrixXd dists2;
-  indices.resize(search_size, ends.size());
-  dists2.resize(search_size, ends.size());
-  nns->knn(points_p, indices, dists2, search_size, 0.01, 0, 1.0);
-  delete nns;
-
-  for (unsigned int i = 0; i < ends.size(); i++)
-  {
-    ellipsoids[i].transient = false;
-    ellipsoids[i].opacity = 1.0;
-    if (!rayBounded(i))
-    {
-      ellipsoids[i].extents.setZero();
-      continue;
-    }
-    Matrix3d scatter;
-    scatter.setZero();
-    Vector3d centroid(0, 0, 0);
-    double num_neighbours = 0;
-    for (int j = 0; j < search_size && indices(j, i) > -1; j++)
-    {
-      int index = indices(j, i);
-      if (rayBounded(index))
-      {
-        centroid += ends[index];
-        num_neighbours++;
-      }
-    }
-    if (num_neighbours < 4)
-    {
-      ellipsoids[i].extents.setZero();
-      continue;
-    }
-    centroid /= num_neighbours;
-    for (int j = 0; j < search_size && indices(j, i) > -1; j++)
-    {
-      int index = indices(j, i);
-      if (rayBounded(index))
-      {
-        Vector3d offset = ends[index] - centroid;
-        scatter += offset * offset.transpose();
-      }
-    }
-    scatter /= num_neighbours;
-
-    SelfAdjointEigenSolver<Matrix3d> eigen_solver(scatter.transpose());
-    ASSERT(eigen_solver.info() == Success);
-
-    Vector3d eigen_value = eigen_solver.eigenvalues();
-    Matrix3d eigen_vector = eigen_solver.eigenvectors();
-
-    ellipsoids[i].pos = centroid;
-    double scale = 1.7;  // this scale roughly matches the dimensions of a uniformly dense ellipsoid
-    eigen_value[0] = scale * sqrt(max(1e-10, eigen_value[0]));
-    eigen_value[1] = scale * sqrt(max(1e-10, eigen_value[1]));
-    eigen_value[2] = scale * sqrt(max(1e-10, eigen_value[2]));
-    ellipsoids[i].eigen_mat.row(0) = eigen_vector.col(0) / eigen_value[0];
-    ellipsoids[i].eigen_mat.row(1) = eigen_vector.col(1) / eigen_value[1];
-    ellipsoids[i].eigen_mat.row(2) = eigen_vector.col(2) / eigen_value[2];
-    ellipsoids[i].time = times[i];
-    ellipsoids[i].setExtents(eigen_vector, eigen_value);
-    ellipsoids[i].setPlanarity(eigen_value);
-
-    const auto ellipsoid_min = ellipsoids[i].pos - ellipsoids[i].extents;
-    const auto ellipsoid_max = ellipsoids[i].pos + ellipsoids[i].extents;
-
-    ellipsoids_min.x() = std::min(ellipsoids_min.x(), ellipsoid_min.x());
-    ellipsoids_min.y() = std::min(ellipsoids_min.y(), ellipsoid_min.y());
-    ellipsoids_min.z() = std::min(ellipsoids_min.z(), ellipsoid_min.z());
-    ellipsoids_max.x() = std::max(ellipsoids_max.x(), ellipsoid_max.x());
-    ellipsoids_max.y() = std::max(ellipsoids_max.y(), ellipsoid_max.y());
-    ellipsoids_max.z() = std::max(ellipsoids_max.z(), ellipsoid_max.z());
-
-    if (progress)
-    {
-      progress->increment();
-    }
-  }
-
-  if (bounds_min)
-  {
-    *bounds_min = ellipsoids_min;
-  }
-
-  if (bounds_max)
-  {
-    *bounds_max = ellipsoids_max;
-  }
-}
-
-void fillGrid(Grid<int> &grid, const vector<Vector3d> &starts, const vector<Vector3d> &ends)
-{
-  cout << "filling grid with " << ends.size() << " rays" << endl;
-  // next populate the grid with these ellipsoid centres
-  for (int i = 0; i < (int)ends.size(); i++)
-  {
-    if (!(i % 20000))
-      cout << i << "/" << ends.size() << endl;
-    Vector3d dir = ends[i] - starts[i];
-    Vector3d dir_sign(sgn(dir[0]), sgn(dir[1]), sgn(dir[2]));
-    Vector3d start = (starts[i] - grid.box_min) / grid.voxel_width;
-    Vector3d end = (ends[i] - grid.box_min) / grid.voxel_width;
-    Vector3i start_index((int)floor(start[0]), (int)floor(start[1]), (int)floor(start[2]));
-    Vector3i end_index((int)floor(end[0]), (int)floor(end[1]), (int)floor(end[2]));
-    double length_sqr = (end_index - start_index).squaredNorm();
-    Vector3i index = start_index;
-    for (;;)
-    {
-      grid.insert(index[0], index[1], index[2], i);
-
-      if (index == end_index || (index - start_index).squaredNorm() > length_sqr)
-        break;
-      Vector3d mid = grid.box_min + grid.voxel_width * Vector3d(index[0] + 0.5, index[1] + 0.5, index[2] + 0.5);
-      Vector3d next_boundary = mid + 0.5 * grid.voxel_width * dir_sign;
-      Vector3d delta = next_boundary - starts[i];
-      Vector3d d(delta[0] / dir[0], delta[1] / dir[1], delta[2] / dir[2]);
-      if (d[0] < d[1] && d[0] < d[2])
-        index[0] += int(dir_sign[0]);
-      else if (d[1] < d[0] && d[1] < d[2])
-        index[1] += int(dir_sign[1]);
-      else
-        index[2] += int(dir_sign[2]);
-    }
-  }
-
-  grid.report();
-}
-
-void ray::buildRayGrid(Grid<size_t> &grid, const vector<Vector3d> &starts, const vector<Vector3d> &ends,
-                       Progress *progress)
-{
-  if (progress)
-  {
-    progress->reset("fill-ray-grid", starts.size());
-  }
-
-  // next populate the grid with these ellipsoid centres
-  for (size_t i = 0; i < ends.size(); ++i)
-  {
-    Vector3d dir = ends[i] - starts[i];
-    Vector3d dir_sign(sgn(dir[0]), sgn(dir[1]), sgn(dir[2]));
-    Vector3d start = (starts[i] - grid.box_min) / grid.voxel_width;
-    Vector3d end = (ends[i] - grid.box_min) / grid.voxel_width;
-    Vector3i start_index(start.cast<int>());
-    Vector3i end_index(end.cast<int>());
-    double length_sqr = (end_index - start_index).squaredNorm();
-    Vector3i index = start_index;
-    for (;;)
-    {
-      grid.insert(index[0], index[1], index[2], i);
-
-      if (index == end_index || (index - start_index).squaredNorm() > length_sqr)
-      {
-        break;
-      }
-      Vector3d mid = grid.box_min + grid.voxel_width * Vector3d(index[0] + 0.5, index[1] + 0.5, index[2] + 0.5);
-      Vector3d next_boundary = mid + 0.5 * grid.voxel_width * dir_sign;
-      Vector3d delta = next_boundary - starts[i];
-      Vector3d d(delta[0] / dir[0], delta[1] / dir[1], delta[2] / dir[2]);
-      if (d[0] < d[1] && d[0] < d[2])
-      {
-        index[0] += int(dir_sign[0]);
-      }
-      else if (d[1] < d[0] && d[1] < d[2])
-      {
-        index[1] += int(dir_sign[1]);
-      }
-      else
-      {
-        index[2] += int(dir_sign[2]);
-      }
-    }
-
-    if (progress)
-    {
-      progress->increment();
-    }
-  }
-
-  grid.report();
-}
-
-void Cloud::markIntersectedEllipsoids(Grid<int> &grid, vector<bool> &transients, vector<Ellipsoid> &ellipsoids,
-                                      const string &merge_type, double num_rays, bool self_transient)
-{
-  cout << "mark intersected ellipsoids, num_rays: " << num_rays << ", merge_type: " << merge_type << endl;
-  if (DebugDraw::instance())
-  {
-    DebugDraw::instance()->drawCloud(ends, 1.0, 0);
-  }
-  int type = merge_type == "oldest" ? 0 : (merge_type == "newest" ? 1 : (merge_type == "min" ? 2 : 3));
-  vector<bool> ray_tested;
-  ray_tested.resize(ends.size(), false);
-  int cnt = 0;
-  for (auto &ellipsoid : ellipsoids)
-  {
-    if ((cnt++) % 20000 == 0)
-      cout << cnt << "/" << ellipsoids.size() << endl;
-
-    //    if (num_rays>0 && (ellipsoid.pos - Vector3d(2,-0.5,0.5)).norm() < 0.2)
-    //      cout << "point" << endl;
-    if (ellipsoid.transient)  // a previous ellipsoid could have removed the ray that represents this ellipsoid
-      continue;
-    if (ellipsoid.extents == Vector3d::Zero())  // unbounded rays cannot be a transient object
-      continue;
-    // get all the rays that overlap this ellipsoid
-    Vector3d b_min = (ellipsoid.pos - ellipsoid.extents - grid.box_min) / grid.voxel_width;
-    Vector3d b_max = (ellipsoid.pos + ellipsoid.extents - grid.box_min) / grid.voxel_width;
-    if (b_max[0] < 0.0 || b_max[1] < 0.0 || b_max[2] < 0.0)
-      continue;
-    if (b_min[0] >= (double)grid.dims[0] || b_min[1] >= (double)grid.dims[1] || b_min[2] >= (double)grid.dims[2])
-      continue;
-    Vector3i bmin = maxVector(Vector3i(0, 0, 0), Vector3i(b_min.cast<int>()));
-    Vector3i bmax =
-      minVector(Vector3i(b_max.cast<int>()), Vector3i(grid.dims[0] - 1, grid.dims[1] - 1, grid.dims[2] - 1));
-
-    vector<int> ray_ids;
-    for (int x = bmin[0]; x <= bmax[0]; x++)
-    {
-      for (int y = bmin[1]; y <= bmax[1]; y++)
-      {
-        for (int z = bmin[2]; z <= bmax[2]; z++)
-        {
-          auto &list = grid.cell(x, y, z).data;
-          for (auto &i : list)
-          {
-            if (ray_tested[i])
-              continue;
-            ray_tested[i] = true;
-            ray_ids.push_back(i);
-          }
-        }
-      }
-    }
-    for (auto &ray_id : ray_ids) ray_tested[ray_id] = false;
-
-    double first_intersection_time = 1e10;
-    double last_intersection_time = -1e10;
-    int hits = 0;
-    vector<int> pass_through_ids;
-    for (auto &ray_id : ray_ids)
-    {
-      Vector3d dir = ends[ray_id] - starts[ray_id];
-      // ray-ellipsoid intersection
-      Vector3d to_sphere = ellipsoid.pos - starts[ray_id];
-      Vector3d ray = ellipsoid.eigen_mat * dir;
-      double ray_length_sqr = ray.squaredNorm();
-      Vector3d to = ellipsoid.eigen_mat * to_sphere;
-
-      double d = to.dot(ray) / ray_length_sqr;
-      double dist2 = (to - ray * d).squaredNorm();
-
-      if (dist2 > 1.0)  // misses the ellipsoid
-        continue;
-      double along_dist = sqrt(1.0 - dist2);
-      double ray_length = sqrt(ray_length_sqr);
-      d *= ray_length;
-      if (ray_length < d - along_dist)  // doesn'o reach the ellipsoid
-        continue;
-
-      const double pass_distance = 0.05;
-      double ratio = pass_distance / dir.norm();
-      bool pass_through =
-        ray_length * (1.0 - ratio) > d + along_dist;  // last number requires rays to pass some way past the object
-      if (pass_through)
-        pass_through_ids.push_back(ray_id);
-      else
-      {
-        hits++;
-        first_intersection_time = min(first_intersection_time, times[ray_id]);
-        last_intersection_time = max(last_intersection_time, times[ray_id]);
-      }
-    }
-    size_t num_before = 0, num_after = 0;
-    ellipsoid.num_rays = hits + pass_through_ids.size();
-    if (num_rays == 0 || self_transient)
-      ellipsoid.opacity = (double)hits / ((double)hits + (double)pass_through_ids.size());
-    if (ellipsoid.num_rays == 0 || ellipsoid.opacity == 0 || num_rays == 0)
-      continue;
-    if (self_transient)
-    {
-      ellipsoid.num_gone = pass_through_ids.size();
-      // now get some density stats...
-      double misses = 0;
-      for (auto &ray_id : pass_through_ids)
-      {
-        if (times[ray_id] > last_intersection_time)
-          num_after++;
-        else if (times[ray_id] < first_intersection_time)
-          num_before++;
-        else
-          misses++;
-      }
-      double h = hits + 1e-8 - 1.0;  // subtracting 1 gives an unbiased opacity estimate
-      ellipsoid.opacity = h / (h + misses);
-      ellipsoid.num_gone = num_before + num_after;
-    }
-    else  // compare to other cloud
-    {
-      if (pass_through_ids.size() > 0)
-      {
-        if (times[pass_through_ids[0]] > ellipsoid.time)
-          num_after = pass_through_ids.size();
-        else
-          num_before = pass_through_ids.size();
-      }
-    }
-
-    double sequence_length = num_rays / ellipsoid.opacity;
-    int remove_ellipsoid = false;
-    if (type == 0 || type == 1)
-    {
-      if (double(std::max(num_before, num_after)) < sequence_length)
-        continue;
-      if (type == 0)                                               // oldest
-        remove_ellipsoid = double(num_before) >= sequence_length;  // if false then remove numAfter rays if > seqLength
-      else if (type == 1)                                          // newest
-        remove_ellipsoid = double(num_after) >= sequence_length;   // if false then remove numBefore rays if > seqLength
-    }
-    else
-    {
-      // we use sum rather than max below, because it better picks out moving objects that may have some
-      // pass through rays before and after the hit points.
-      if (double(num_before + num_after) <
-          sequence_length)  // TODO: even a tiny bit of translucency will make a single ray not enough
-        continue;
-      remove_ellipsoid = type == 2;  // min is remove ellipsoid, max is remove ray
-    }
-    if (remove_ellipsoid)
-      ellipsoid.transient = true;
-    else  // if we don't remove the ellipsoid then we should remove numBefore and numAfter rays if they're greater than
-          // sequence length
-    {
-      double d = 0.0;
-      for (int j = 0; j < (int)pass_through_ids.size(); j++)
-      {
-        d += ellipsoid.opacity;
-        if (d >= 1.0)
-          d--;
-        else
-          continue;
-        int i = pass_through_ids[j];
-        if (!self_transient || times[i] < first_intersection_time || times[i] > last_intersection_time)
-        {
-          // remove ray i
-          transients[i] = true;
-        }
-      }
-    }
-  }
-}
-
-namespace
-{
-double estimatePointSpacing(const Cloud &cloud)
-{
-  double v_width = 0.25;
-  double num_voxels = 0;
-  double num_points = 0;
-  std::set<Eigen::Vector3i, Vector3iLess> test_set;
-  for (unsigned int i = 0; i < cloud.ends.size(); i++)
-  {
-    if (cloud.rayBounded(i))
-    {
-      num_points++;
-      const Vector3d &point = cloud.ends[i];
-      Eigen::Vector3i place(int(std::floor(point[0] / v_width)), int(std::floor(point[1] / v_width)),
-                            int(std::floor(point[2] / v_width)));
-      if (test_set.find(place) == test_set.end())
-      {
-        test_set.insert(place);
-        num_voxels++;
-      }
-    }
-  }
-
-  double width =
-    0.25 *
-    sqrt(num_voxels /
-         num_points);  // since points roughly represent 2D surfaces. Also matches empirical tests of optimal speed
-  cout << "estimated point spacing: " << width << endl;
-  return width;
-}
-}  // namespace
-
-void Cloud::findTransients(Cloud &transient, Cloud &fixed, const string &merge_type, double num_rays, bool colour_cloud)
-{
-  const double voxel_width = 4.0 * estimatePointSpacing(*this);
-  cout << "find transients" << endl;
-
-  vector<Ellipsoid> ellipsoids;
-  generateEllipsoids(ellipsoids);
-
-  Grid<int> grid(calcMinBound(), calcMaxBound(), voxel_width);
-  fillGrid(grid, starts, ends);
-
-  vector<bool> transients;
-  transients.resize(ends.size(), false);
-  // now walk every ray through the grid and mark if transient
-  markIntersectedEllipsoids(grid, transients, ellipsoids, merge_type, num_rays, true);
-
-  // Lastly, generate the new ray clouds from this sphere information
-  for (int i = 0; i < (int)ellipsoids.size(); i++)
-  {
-    RGBA col = colours[i];
-    if (colour_cloud)
-    {
-      col.red = (uint8_t)((1.0 - ellipsoids[i].planarity) * 255.0);
-      col.blue = (uint8_t)(ellipsoids[i].opacity * 255.0);
-      col.green = (uint8_t)((double)ellipsoids[i].num_gone / ((double)ellipsoids[i].num_gone + 10.0) * 255.0);
-    }
-    if (ellipsoids[i].transient || transients[i])
-    {
-      transient.starts.push_back(starts[i]);
-      transient.ends.push_back(ends[i]);
-      transient.times.push_back(times[i]);
-      transient.colours.push_back(col);
-    }
-    else
-    {
-      fixed.starts.push_back(starts[i]);
-      fixed.ends.push_back(ends[i]);
-      fixed.times.push_back(times[i]);
-      fixed.colours.push_back(col);
-    }
-  }
-}
-
-static const double test_width = 0.01;  // allows a minor variation when checking for similarity
-
-void rayLookup(const Cloud *cloud, set<Vector6i, Vector6iLess> &ray_lookup)
-{
-  for (size_t i = 0; i < cloud->ends.size(); i++)
-  {
-    const Vector3d &point = cloud->ends[i];
-    const Vector3d &start = cloud->starts[i];
-    Vector6i ray;
-    for (int j = 0; j < 3; j++)
-    {
-      ray[j] = int(floor(start[j] / test_width));
-      ray[3 + j] = int(floor(point[j] / test_width));
-    }
-    if (ray_lookup.find(ray) == ray_lookup.end())
-      ray_lookup.insert(ray);
-  }
-}
-
-void Cloud::threeWayMerge(const Cloud &base_cloud, Cloud &cloud1, Cloud &cloud2, const std::string &merge_type,
-                          double num_rays)
-{
-  // The 3-way merge is similar to those performed on text files for version control systems. It attempts to apply the
-  // changes in both cloud 1 and cloud2 (compared to base_cloud). When there is a conflict (different changes in the
-  // same location) it resolves that according to the selected merge_type. unlike with text, a change requires a small
-  // threshold, since positions are floating point values. In our case, we define a ray as unchanged when the start and
-  // end points are within the same small voxel as they were in base_cloud. so the threshold is test_width.
-
-  // generate quick lookup for the existance of a particular (quantised) ray
-  Cloud *clouds[2] = { &cloud1, &cloud2 };
-  set<Vector6i, Vector6iLess> base_ray_lookup;
-  rayLookup(&base_cloud, base_ray_lookup);
-  set<Vector6i, Vector6iLess> ray_lookups[2];
-  for (int c = 0; c < 2; c++) rayLookup(clouds[c], ray_lookups[c]);
-
-  cout << "set size " << ray_lookups[0].size() << ", " << ray_lookups[1].size() << ", " << base_ray_lookup.size()
-       << endl;
-
-  // now remove all similar rays to base_cloud and put them in the final cloud:
-  int preferred_cloud = clouds[0]->times[0] > clouds[1]->times[0] ? 0 : 1;
-  int u = 0;
-  for (int c = 0; c < 2; c++)
-  {
-    Cloud &cloud = *clouds[c];
-    for (int i = 0; i < (int)cloud.ends.size(); i++)
-    {
-      Vector3d &point = cloud.ends[i];
-      Vector3d &start = cloud.starts[i];
-      Vector6i ray;
-      for (int j = 0; j < 3; j++)
-      {
-        ray[j] = int(floor(start[j] / test_width));
-        ray[3 + j] = int(floor(point[j] / test_width));
-      }
-      int other = 1 - c;
-      // if the ray is in cloud1 and cloud2 there is no contention, so add the ray to the result
-      if (ray_lookups[other].find(ray) != ray_lookups[other].end())
-      {
-        if (c == preferred_cloud)
-        {
-          starts.push_back(start);
-          ends.push_back(point);
-          times.push_back(cloud.times[i]);
-          colours.push_back(cloud.colours[i]);
-          u++;
-        }
-      }
-      // we want to run the combine (which revolves conflicts) on only the changed parts
-      // so we want to keep only the changes for cloud[0] and cloud[1]...
-      // which means removing rays that aren't changed:
-      if (base_ray_lookup.find(ray) != base_ray_lookup.end())
-      {
-        cloud.starts[i] = cloud.starts.back();
-        cloud.starts.pop_back();
-        cloud.ends[i] = cloud.ends.back();
-        cloud.ends.pop_back();
-        cloud.times[i] = cloud.times.back();
-        cloud.times.pop_back();
-        cloud.colours[i] = cloud.colours.back();
-        cloud.colours.pop_back();
-        i--;
-      }
-    }
-  }
-  cout << u << " unaltered rays have been moved into combined cloud" << endl;
-  cout << clouds[0]->ends.size() << " and " << clouds[1]->ends.size() << " rays to combine, that are different" << endl;
-#if defined VERBOSE_MERGE
-  this->save("common_rays.ply");
-  clouds[0]->save("changes_0.ply");
-  clouds[1]->save("changes_1.ply");
-#endif
-  // 'all' means keep all the changes, so we simply concatenate these rays into the result
-  if (merge_type == "all")
-  {
-    for (int c = 0; c < 2; c++)
-    {
-      starts.insert(starts.end(), clouds[c]->starts.begin(), clouds[c]->starts.end());
-      ends.insert(ends.end(), clouds[c]->ends.begin(), clouds[c]->ends.end());
-      times.insert(times.end(), clouds[c]->times.begin(), clouds[c]->times.end());
-      colours.insert(colours.end(), clouds[c]->colours.begin(), clouds[c]->colours.end());
-    }
-    return;
-  }
-  // otherwise we run combine on the altered clouds
-  // first, grid the rays for fast lookup
-  Grid<int> grids[2];
-  for (int c = 0; c < 2; c++)
-  {
-    grids[c].init(clouds[c]->calcMinBound(), clouds[c]->calcMaxBound(), 4.0 * estimatePointSpacing(*clouds[c]));
-    fillGrid(grids[c], clouds[c]->starts, clouds[c]->ends);
-  }
-
-  vector<bool> transients[2];
-  for (int c = 0; c < 2; c++) transients[c].resize(clouds[c]->ends.size(), false);
-  // now for each cloud, represent the end points as ellipsoids, and ray cast the other cloud's rays against it
-  for (int c = 0; c < 2; c++)
-  {
-    if (clouds[c]->ends.size() == 0)
-      continue;
-    vector<Ellipsoid> ellipsoids;
-    clouds[c]->generateEllipsoids(ellipsoids);
-
-    // just set opacity
-    clouds[c]->markIntersectedEllipsoids(grids[c], transients[c], ellipsoids, merge_type, 0, false);
-
-    int d = 1 - c;
-    // use ellipsoid opacity to set transient flag true on transients (intersected ellipsoids)
-    clouds[d]->markIntersectedEllipsoids(grids[d], transients[d], ellipsoids, merge_type, num_rays, false);
-
-    for (int i = 0; i < (int)ellipsoids.size(); i++)
-      if (ellipsoids[i].transient)
-        transients[c][i] = true;
-  }
-  for (int c = 0; c < 2; c++)
-  {
-    auto &cloud = *clouds[c];
-    int t = 0;
-    int f = 0;
-    for (int i = 0; i < (int)transients[c].size(); i++)
-=======
 double Cloud::estimatePointSpacing() const
 {
   double v_width = 0.25;
@@ -970,7 +379,6 @@
   for (unsigned int i = 0; i < ends.size(); i++)
   {
     if (rayBounded(i))
->>>>>>> cfda7c1a
     {
       num_points++;
       const Vector3d &point = ends[i];
@@ -983,39 +391,11 @@
       }
     }
   }
-<<<<<<< HEAD
-}
-
-void Cloud::combine(std::vector<Cloud> &clouds, Cloud &differences, const string &merge_type, double num_rays)
-{
-  vector<Grid<int>> grids(clouds.size());
-  for (int c = 0; c < (int)clouds.size(); c++)
-  {
-    grids[c].init(clouds[c].calcMinBound(), clouds[c].calcMaxBound(), 4.0 * estimatePointSpacing(clouds[c]));
-    fillGrid(grids[c], clouds[c].starts, clouds[c].ends);
-  }
-
-  vector<vector<bool>> transients(clouds.size());
-  for (int c = 0; c < (int)clouds.size(); c++) transients[c].resize(clouds[c].ends.size(), false);
-  // now for each cloud, look for other clouds that penetrate it
-  for (int c = 0; c < (int)clouds.size(); c++)
-  {
-    vector<Ellipsoid> ellipsoids;
-    clouds[c].generateEllipsoids(ellipsoids);
-    // just set opacity
-    clouds[c].markIntersectedEllipsoids(grids[c], transients[c], ellipsoids, merge_type, 0, false);
-
-    for (int d = 0; d < (int)clouds.size(); d++)
-    {
-      if (d == c)
-        continue;
-      // use ellipsoid opacity to set transient flag true on transients
-      clouds[d].markIntersectedEllipsoids(grids[d], transients[d], ellipsoids, merge_type, num_rays, false);
-    }
-=======
->>>>>>> cfda7c1a
-
-  double width = 0.25 * sqrt(num_voxels/num_points); // since points roughly represent 2D surfaces. Also matches empirical tests of optimal speed
+
+  double width =
+    0.25 *
+    sqrt(num_voxels /
+         num_points);  // since points roughly represent 2D surfaces. Also matches empirical tests of optimal speed
   cout << "estimated point spacing: " << width << endl;
   return width;
 }
