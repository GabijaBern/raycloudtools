--- conflicted
+++ resolved
@@ -19,7 +19,6 @@
 
 namespace ray
 {
-<<<<<<< HEAD
 #if RAYLIB_WITH_TIFF
 bool writeGeoTiffFloat(const std::string &filename, int x, int y, const float *data, double pixel_width, bool scalar, const std::string &projection_file, double origin_x, double origin_y)
 { 
@@ -207,8 +206,6 @@
   return true;
 }
 #endif
-=======
->>>>>>> ea5ee991
 
 /// Calculate the surface area per cubic metre within each voxel of the grid. Assuming an unbiased distribution
 /// of surface angles.
@@ -387,15 +384,9 @@
   #endif
 }
 
-<<<<<<< HEAD
-bool renderCloud(const std::string &cloud_file, const Cuboid &bounds, ViewDirection view_direction, 
-                 RenderStyle style, double pix_width, const std::string &image_file, const std::string &projection_file, 
-                 bool mark_origin)                 
-=======
 bool renderCloud(const std::string &cloud_file, const Cuboid &bounds, ViewDirection view_direction,
-                 RenderStyle style, double pix_width, const std::string &image_file, bool mark_origin,
+                 RenderStyle style, double pix_width, const std::string &image_file, const std::string &projection_file, bool mark_origin,
                  const std::string *const transform_file)
->>>>>>> ea5ee991
 {
   // convert the view direction into useable parameters
   int axis = 0;
@@ -477,14 +468,9 @@
           Eigen::Vector4d &pix = pixels[x + width*y];
           switch (style)
           {
-<<<<<<< HEAD
             case RenderStyle::Ends: 
             case RenderStyle::Starts: 
             case RenderStyle::Height: 
-=======
-            case RenderStyle::Ends:
-            case RenderStyle::Starts:
->>>>>>> ea5ee991
               // TODO: fix the == 0.0 part in future, it can cause incorrect occlusion on points with z=0 precisely
               if (pos[axis]*dir > pix[3]*dir || pix[3] == 0.0)
                 pix = Eigen::Vector4d(col[0], col[1], col[2], pos[axis]);
@@ -584,7 +570,6 @@
           case RenderStyle::Rays:
             col3d /= colour[3]; // simple mean
             break;
-<<<<<<< HEAD
           case RenderStyle::Height:
           {
             double shade = dir == 1.0 ? (colour[3] - min_val) / (max_val - min_val) : (colour[3] - max_val) / (min_val - max_val);
@@ -593,10 +578,6 @@
           }
           case RenderStyle::Sum: 
           case RenderStyle::Density: 
-=======
-          case RenderStyle::Sum:
-          case RenderStyle::Density:
->>>>>>> ea5ee991
             col3d /= max_val; // rescale to within limited colour range
             break;
           case RenderStyle::Density_rgb:
