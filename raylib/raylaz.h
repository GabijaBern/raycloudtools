--- conflicted
+++ resolved
@@ -22,16 +22,9 @@
 
 /// Chunk-based version of readLas. This calls @c apply for every @c chunk_size points loaded
 bool RAYLIB_EXPORT readLas(const std::string &file_name,
-<<<<<<< HEAD
      std::function<void(std::vector<Eigen::Vector3d> &starts, std::vector<Eigen::Vector3d> &ends, 
      std::vector<double> &times, std::vector<RGBA> &colours)> apply, size_t &num_bounded, double max_intensity,
      Eigen::Vector3d *offset_to_remove, size_t chunk_size = 1000000);
-=======
-                           std::function<void(std::vector<Eigen::Vector3d> &starts, std::vector<Eigen::Vector3d> &ends,
-                                              std::vector<double> &times, std::vector<RGBA> &colours)>
-                             apply,
-                           size_t &num_bounded, double max_intensity, size_t chunk_size = 1000000);
->>>>>>> 9059268c
 
 
 /// Write to a laz or las file. The intensity is the only part that is extracted from the @c colours argument.
