// Copyright (c) 2020
// Commonwealth Scientific and Industrial Research Organisation (CSIRO)
// ABN 41 687 119 230
//
// Author: Thomas Lowe
#ifndef RAYLIB_RAYUTILS_H
#define RAYLIB_RAYUTILS_H

#include "raylib/raylibconfig.h"

#include <string>
#include <vector>
#include <cstdlib>
#include <algorithm>
#include <iostream>
#include <cmath>
#include <numeric>
#include <fstream>
#include <assert.h>
#include <set>

#include <Eigen/Dense>

namespace ray
{
const double kPi = M_PI;
#define ASSERT(X) assert(X);

inline std::vector<std::string> split(const std::string &s, char delim)
{
  std::vector<std::string> result;
  std::stringstream ss(s);
  std::string item;
  while (getline(ss, item, delim)) result.push_back(item);
  return result;
}

template <class T>
inline const T maxVector(const T &a, const T &b)
{
  return T(std::max(a[0], b[0]), std::max(a[1], b[1]), std::max(a[2], b[2]));
}
template <class T>
inline const T minVector(const T &a, const T &b)
{
  return T(std::min(a[0], b[0]), std::min(a[1], b[1]), std::min(a[2], b[2]));
}

template <class T>
T clamped(const T &value, const T &min_value, const T &max_value)
{
  return std::max(min_value, std::min(value, max_value));
}

template <typename T>
T sgn(T val)
{
  return (val > T(0)) ? T(1) : T(-1);
}

inline int roundToInt(double x)
{
  if (x >= 0)
    return int(x + 0.5);
  return -int(0.5 - x);
}

/// Uniform distribution within range
inline double random(double min, double max)
{
  return min + (max - min) * (double(rand()) / double(RAND_MAX));
}
struct Vector3iLess
{
  bool operator()(const Eigen::Vector3i &a, const Eigen::Vector3i &b) const
  {
    if (a[0] != b[0])
      return a[0] < b[0];
    if (a[1] != b[1])
      return a[1] < b[1];
    return a[2] < b[2];
  }
};

inline std::vector<int64_t> voxelSubsample(const std::vector<Eigen::Vector3d> &points, double voxel_width)
{
<<<<<<< HEAD
  std::vector<int> indices;
=======
  struct Vector3iLess
  {
    bool operator()(const Eigen::Vector3i &a, const Eigen::Vector3i &b) const
    {
      if (a[0] != b[0])
        return a[0] < b[0];
      if (a[1] != b[1])
        return a[1] < b[1];
      return a[2] < b[2];
    }
  };
  std::vector<int64_t> indices;
>>>>>>> 1c9560e9
  std::set<Eigen::Vector3i, Vector3iLess> test_set;
  for (int64_t i = (int64_t)points.size()-1; i >= 0; i--)
  {
    Eigen::Vector3i place(int(std::floor(points[i][0] / voxel_width)), int(std::floor(points[i][1] / voxel_width)),
                          int(std::floor(points[i][2] / voxel_width)));
    if (test_set.find(place) == test_set.end())
    {
      test_set.insert(place);
      indices.push_back(i);
    }
  }
  return indices;
}

/// Square a value
template <class T>
inline T sqr(const T &val)
{
  return val * val;
}

template <class T>
T mean(const std::vector<T> &list)
{
  T result = list[0];
  for (unsigned int i = 1; i < list.size(); i++) result += list[i];
  result /= double(list.size());
  return result;
}

/** Return median of elements in the list
 * When there are an even number of elements it returns the mean of the two medians
 */
template <class T>
T median(std::vector<T> list)
{
  typename std::vector<T>::iterator first = list.begin();
  typename std::vector<T>::iterator last = list.end();
  typename std::vector<T>::iterator middle = first + ((last - first) / 2);
  nth_element(first, middle, last);  // can specify comparator as optional 4th arg
  if (list.size() % 2)               // odd
    return *middle;
  else
  {
    typename std::vector<T>::iterator middle2 = middle + 1;
    nth_element(first, middle2, last);
    return (*middle + *middle2) / 2.0;
  }
}

/** Returns p'th percentile value in unordered list. e.g. p=50% gives median value, p=0% gives smallest value
 */
template <class T>
T percentile(std::vector<T> list, double p)
{
  typename std::vector<T>::iterator first = list.begin();
  typename std::vector<T>::iterator last = list.end();
  int closest_index = (int)(p * ((double)list.size()) / 100.0);
  typename std::vector<T>::iterator percentile = first + closest_index;
  nth_element(first, percentile, last);  // can specify comparator as optional 4th arg
  return *percentile;
}

// TODO: this function/macro is possibly dangerous due to its casting and manipulation of pointers. Consider
// alternatives. Retrieve a list of a certain component of a vector, e.g. a list of the w values of a vector of
// quaternions: vector<double> wValues = components(quats, quats[0].w);  // vector<Quat> quats Note: this is suboptimal
// in that the list is passed back by value, which requires a copy.
#define components(_list, _component) component_list(_list, _list[0]._component)
template <class U, class T>
inline std::vector<T> componentList(const std::vector<U> &list, const T &component0)
{
  unsigned long int offset = (unsigned long int)&component0 - (unsigned long int)&list[0];
  std::vector<T> sub_list(list.size());
  for (unsigned int i = 0; i < list.size(); ++i) sub_list[i] = *(T *)((char *)&list[i] + offset);
  return sub_list;
}

struct RGBA
{
  uint8_t red;
  uint8_t green;
  uint8_t blue;
  uint8_t alpha;
};

inline void redGreenBlueGradient(const std::vector<double> &values, std::vector<RGBA> &gradient, double min_value,
                                 double max_value, bool replace_alpha)
{
  Eigen::Vector3d purple(0.25, -0.5, 0.25);
  Eigen::Vector3d orange(0.5, 0.0, -0.5);
  orange.normalize();
  orange *= purple.norm();

  gradient.resize(values.size());
  for (unsigned int i = 0; i < values.size(); i++)
  {
    double angle = (2.0 * kPi / 6.0) * (0.5 + 5.0 * (values[i] - min_value) / (max_value - min_value));
    Eigen::Vector3d col = Eigen::Vector3d(0.5, 0.5, 0.5) + purple * cos(angle) + orange * sin(angle);
    gradient[i].red = uint8_t(255.0 * (0.5 + 0.5 * col[0]));
    gradient[i].green = uint8_t(255.0 * (0.5 + 0.5 * col[1]));
    gradient[i].blue = uint8_t(255.0 * (0.5 + 0.5 * col[2]));
    if (replace_alpha)
      gradient[i].alpha = 255;
  }
}

inline void redGreenBlueSpectrum(const std::vector<double> &values, std::vector<RGBA> &gradient, double wavelength,
                                 bool replace_alpha)
{
  Eigen::Vector3d purple(0.25, -0.5, 0.25);
  Eigen::Vector3d orange(0.5, 0.0, -0.5);
  orange.normalize();
  orange *= purple.norm();

  gradient.resize(values.size());
  for (unsigned int i = 0; i < values.size(); i++)
  {
    double angle = (2.0 * kPi) * values[i] / wavelength;
    Eigen::Vector3d col = Eigen::Vector3d(0.5, 0.5, 0.5) + purple * cos(angle) + orange * sin(angle);
    gradient[i].red = uint8_t(255.0 * (0.5 + 0.5 * col[0]));
    gradient[i].green = uint8_t(255.0 * (0.5 + 0.5 * col[1]));
    gradient[i].blue = uint8_t(255.0 * (0.5 + 0.5 * col[2]));
    if (replace_alpha)
      gradient[i].alpha = 255;
  }
}

inline void colourByTime(const std::vector<double> &values, std::vector<RGBA> &gradient, bool replace_alpha = true)
{
  redGreenBlueSpectrum(values, gradient, 10.0, replace_alpha);
}
}  // namespace ray

#endif  // RAYLIB_RAYUTILS_H<|MERGE_RESOLUTION|>--- conflicted
+++ resolved
@@ -84,22 +84,7 @@
 
 inline std::vector<int64_t> voxelSubsample(const std::vector<Eigen::Vector3d> &points, double voxel_width)
 {
-<<<<<<< HEAD
-  std::vector<int> indices;
-=======
-  struct Vector3iLess
-  {
-    bool operator()(const Eigen::Vector3i &a, const Eigen::Vector3i &b) const
-    {
-      if (a[0] != b[0])
-        return a[0] < b[0];
-      if (a[1] != b[1])
-        return a[1] < b[1];
-      return a[2] < b[2];
-    }
-  };
   std::vector<int64_t> indices;
->>>>>>> 1c9560e9
   std::set<Eigen::Vector3i, Vector3iLess> test_set;
   for (int64_t i = (int64_t)points.size()-1; i >= 0; i--)
   {
