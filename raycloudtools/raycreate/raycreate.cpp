--- conflicted
+++ resolved
@@ -1,165 +1,154 @@
-// Copyright (c) 2020
-// Commonwealth Scientific and Industrial Research Organisation (CSIRO)
-// ABN 41 687 119 230
-//
-// Author: Thomas Lowe
-#include "raylib/raycloud.h"
-#include "raylib/raytreegen.h"
-#include "raylib/rayforestgen.h"
-#include "raylib/rayroomgen.h"
-#include "raylib/raybuildinggen.h"
-#include "raylib/rayterraingen.h"
-
-#include <stdio.h>
-#include <stdlib.h>
-#include <string.h>
-#include <iostream>
-
-void usage(int exit_code = 0)
-{
-  std::cout << "Generates simple example ray clouds" << std::endl;
-  std::cout << "usage:" << std::endl;
-  std::cout << "raycreate room 3 - generates a room using the seed 3. Also:" << std::endl;
-  std::cout << "          building" << std::endl;
-  std::cout << "          tree" << std::endl;
-  std::cout << "          forest" << std::endl;
-  std::cout << "          terrain" << std::endl;
-  exit(exit_code);
-}
-
-int main(int argc, char *argv[])
-{
-  if (argc != 3)
-    usage();
-
-  std::string type = argv[1];
-  int seed = std::stoi(argv[2]);
-  srand(seed);
-
-  ray::Cloud cloud;
-  const double time_delta = 0.001; // between rays
-  if (type == "room")
-  {
-    // create room
-    ray::RoomGen room_gen;
-    room_gen.generate();
-    cloud.starts = room_gen.rayStarts();
-    cloud.ends = room_gen.rayEnds();
-    cloud.times.resize(cloud.starts.size());
-    double time = 0.0;
-    for (size_t i = 0; i < cloud.starts.size(); i++)
-    {
-      cloud.times[i] = time;
-      if (i == cloud.starts.size() / 2)
-        time += 0.5;
-      time += time_delta;
-    }
-    colourByTime(cloud.times, cloud.colours);
-    const std::vector<bool> &bounded = room_gen.rayBounded();
-    for (int i = 0; i < (int)cloud.colours.size(); i++) 
-      cloud.colours[i].alpha = bounded[i] ? 255 : 0;
-  }
-  else if (type == "building")
-  {
-    // create building...
-    ray::BuildingGen building_gen;
-    building_gen.generate();
-    cloud.starts = building_gen.rayStarts();
-    cloud.ends = building_gen.rayEnds();
-    cloud.times.resize(cloud.ends.size());
-    double time = 0.0;
-    for (size_t i = 0; i < cloud.starts.size(); i++)
-    {
-      cloud.times[i] = time;
-      time += time_delta;
-    }
-    colourByTime(cloud.times, cloud.colours);
-    const std::vector<bool> &bounded = building_gen.rayBounded();
-    for (int i = 0; i < (int)cloud.colours.size(); i++) 
-      cloud.colours[i].alpha = bounded[i] ? 255 : 0;
-  }
-  else if (type == "tree" || type == "forest")
-  {
-    ray::fillBranchAngleLookup();
-    double density = 500.0;
-    Eigen::Vector3d box_min(-2.0, -2.0, -0.025), box_max(2.0, 2.0, 0.025);
-    double time = 0.0;
-    if (type == "tree")
-    {
-      ray::TreeGen tree_gen;
-      tree_gen.make(Eigen::Vector3d(0, 0, 0), 0.1, 0.25);
-      tree_gen.generateRays(density);
-      cloud.starts = tree_gen.rayStarts();
-      cloud.ends = tree_gen.rayEnds();
-      cloud.times.resize(cloud.ends.size());
-      for (size_t i = 0; i < cloud.starts.size(); i++)
-      {
-        cloud.times[i] = time;
-        time += time_delta;
-      }
-      colourByTime(cloud.times, cloud.colours);
-    }
-    else if (type == "forest")
-    {
-      ray::ForestGen forest_gen;
-      forest_gen.make(0.25);
-      forest_gen.generateRays(density);
-      for (auto &tree : forest_gen.trees())
-<<<<<<< HEAD
-      {
-        cloud.starts.insert(cloud.starts.end(), tree.rayStarts().begin(), tree.rayStarts().end());
-        cloud.ends.insert(cloud.ends.end(), tree.rayEnds().begin(), tree.rayEnds().end());
-      }
-      cloud.times.resize(cloud.starts.size());
-      for (size_t i = 0; i < cloud.starts.size(); i++)
-      {
-        cloud.times[i] = time;
-        time += time_delta;
-=======
-      {  
-        const std::vector<Eigen::Vector3d> &ray_starts = tree.rayStarts();
-        const std::vector<Eigen::Vector3d> &ray_ends = tree.rayEnds();
-        cloud.starts.insert(cloud.starts.end(), ray_starts.begin(), ray_starts.end());
-        cloud.ends.insert(cloud.ends.end(), ray_ends.begin(), ray_ends.end());
-        for (int i = 0; i < (int)tree.rayEnds().size(); i++)
-        {
-          cloud.times.push_back(time);
-          time += time_delta;
-        }
->>>>>>> 24c90b8b
-      }
-      box_min *= 2.5;
-      box_max *= 2.5;
-    }
-    int num = int(0.25 * density * (box_max[0] - box_min[0]) * (box_max[1] - box_min[1]));
-    for (int i = 0; i < num; i++)
-    {
-      Eigen::Vector3d pos(ray::random(box_min[0], box_max[0]), ray::random(box_min[1], box_max[1]), ray::random(box_min[2], box_max[2]));
-      cloud.ends.push_back(pos);
-      cloud.starts.push_back(pos + Eigen::Vector3d(ray::random(-0.1, 0.1), ray::random(-0.1, 0.1), ray::random(0.2, 0.5)));
-      cloud.times.push_back(time);
-      time += time_delta;
-    }
-    colourByTime(cloud.times, cloud.colours);
-  }
-  else if (type == "terrain")
-  {
-    ray::TerrainGen terrain;
-    terrain.generate();
-    cloud.starts = terrain.rayStarts();
-    cloud.ends = terrain.rayEnds();
-    cloud.times.resize(cloud.starts.size());
-    double time = 0.0;
-    for (size_t i = 0; i < cloud.starts.size(); i++)
-    {
-      cloud.times[i] = time;
-      time += time_delta;
-    }
-    colourByTime(cloud.times, cloud.colours);
-  }
-  else
-    usage();
-  cloud.save(type + ".ply");
-
-  return true;
-}
+// Copyright (c) 2020
+// Commonwealth Scientific and Industrial Research Organisation (CSIRO)
+// ABN 41 687 119 230
+//
+// Author: Thomas Lowe
+#include "raylib/raycloud.h"
+#include "raylib/raytreegen.h"
+#include "raylib/rayforestgen.h"
+#include "raylib/rayroomgen.h"
+#include "raylib/raybuildinggen.h"
+#include "raylib/rayterraingen.h"
+
+#include <stdio.h>
+#include <stdlib.h>
+#include <string.h>
+#include <iostream>
+
+void usage(int exit_code = 0)
+{
+  std::cout << "Generates simple example ray clouds" << std::endl;
+  std::cout << "usage:" << std::endl;
+  std::cout << "raycreate room 3 - generates a room using the seed 3. Also:" << std::endl;
+  std::cout << "          building" << std::endl;
+  std::cout << "          tree" << std::endl;
+  std::cout << "          forest" << std::endl;
+  std::cout << "          terrain" << std::endl;
+  exit(exit_code);
+}
+
+int main(int argc, char *argv[])
+{
+  if (argc != 3)
+    usage();
+
+  std::string type = argv[1];
+  int seed = std::stoi(argv[2]);
+  srand(seed);
+
+  ray::Cloud cloud;
+  const double time_delta = 0.001; // between rays
+  if (type == "room")
+  {
+    // create room
+    ray::RoomGen room_gen;
+    room_gen.generate();
+    cloud.starts = room_gen.rayStarts();
+    cloud.ends = room_gen.rayEnds();
+    cloud.times.resize(cloud.starts.size());
+    double time = 0.0;
+    for (size_t i = 0; i < cloud.starts.size(); i++)
+    {
+      cloud.times[i] = time;
+      if (i == cloud.starts.size() / 2)
+        time += 0.5;
+      time += time_delta;
+    }
+    colourByTime(cloud.times, cloud.colours);
+    const std::vector<bool> &bounded = room_gen.rayBounded();
+    for (int i = 0; i < (int)cloud.colours.size(); i++) 
+      cloud.colours[i].alpha = bounded[i] ? 255 : 0;
+  }
+  else if (type == "building")
+  {
+    // create building...
+    ray::BuildingGen building_gen;
+    building_gen.generate();
+    cloud.starts = building_gen.rayStarts();
+    cloud.ends = building_gen.rayEnds();
+    cloud.times.resize(cloud.ends.size());
+    double time = 0.0;
+    for (size_t i = 0; i < cloud.starts.size(); i++)
+    {
+      cloud.times[i] = time;
+      time += time_delta;
+    }
+    colourByTime(cloud.times, cloud.colours);
+    const std::vector<bool> &bounded = building_gen.rayBounded();
+    for (int i = 0; i < (int)cloud.colours.size(); i++) 
+      cloud.colours[i].alpha = bounded[i] ? 255 : 0;
+  }
+  else if (type == "tree" || type == "forest")
+  {
+    ray::fillBranchAngleLookup();
+    double density = 500.0;
+    Eigen::Vector3d box_min(-2.0, -2.0, -0.025), box_max(2.0, 2.0, 0.025);
+    double time = 0.0;
+    if (type == "tree")
+    {
+      ray::TreeGen tree_gen;
+      tree_gen.make(Eigen::Vector3d(0, 0, 0), 0.1, 0.25);
+      tree_gen.generateRays(density);
+      cloud.starts = tree_gen.rayStarts();
+      cloud.ends = tree_gen.rayEnds();
+      cloud.times.resize(cloud.ends.size());
+      for (size_t i = 0; i < cloud.starts.size(); i++)
+      {
+        cloud.times[i] = time;
+        time += time_delta;
+      }
+      colourByTime(cloud.times, cloud.colours);
+    }
+    else if (type == "forest")
+    {
+      ray::ForestGen forest_gen;
+      forest_gen.make(0.25);
+      forest_gen.generateRays(density);
+      for (auto &tree : forest_gen.trees())
+      {  
+        const std::vector<Eigen::Vector3d> &ray_starts = tree.rayStarts();
+        const std::vector<Eigen::Vector3d> &ray_ends = tree.rayEnds();
+        cloud.starts.insert(cloud.starts.end(), ray_starts.begin(), ray_starts.end());
+        cloud.ends.insert(cloud.ends.end(), ray_ends.begin(), ray_ends.end());
+      }
+      cloud.times.resize(cloud.starts.size());
+      for (size_t i = 0; i < cloud.starts.size(); i++)
+      {
+        cloud.times[i] = time;
+        time += time_delta;
+      }
+      box_min *= 2.5;
+      box_max *= 2.5;
+    }
+    int num = int(0.25 * density * (box_max[0] - box_min[0]) * (box_max[1] - box_min[1]));
+    for (int i = 0; i < num; i++)
+    {
+      Eigen::Vector3d pos(ray::random(box_min[0], box_max[0]), ray::random(box_min[1], box_max[1]), ray::random(box_min[2], box_max[2]));
+      cloud.ends.push_back(pos);
+      cloud.starts.push_back(pos + Eigen::Vector3d(ray::random(-0.1, 0.1), ray::random(-0.1, 0.1), ray::random(0.2, 0.5)));
+      cloud.times.push_back(time);
+      time += time_delta;
+    }
+    colourByTime(cloud.times, cloud.colours);
+  }
+  else if (type == "terrain")
+  {
+    ray::TerrainGen terrain;
+    terrain.generate();
+    cloud.starts = terrain.rayStarts();
+    cloud.ends = terrain.rayEnds();
+    cloud.times.resize(cloud.starts.size());
+    double time = 0.0;
+    for (size_t i = 0; i < cloud.starts.size(); i++)
+    {
+      cloud.times[i] = time;
+      time += time_delta;
+    }
+    colourByTime(cloud.times, cloud.colours);
+  }
+  else
+    usage();
+  cloud.save(type + ".ply");
+
+  return true;
+}