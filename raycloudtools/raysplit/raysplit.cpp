// Copyright (c) 2020
// Commonwealth Scientific and Industrial Research Organisation (CSIRO)
// ABN 41 687 119 230
//
// Author: Thomas Lowe
#include "raylib/raycloud.h"
#include "raylib/raymesh.h"
#include "raylib/rayparse.h"
#include "raylib/rayply.h"
#include "raylib/raysplitter.h"

#include <stdio.h>
#include <stdlib.h>
#include <string.h>
#include <iostream>
#include <limits>

void usage(int exit_code = 1)
{
  std::cout << "Split a ray cloud relative to the supplied triangle mesh, generating two cropped ray clouds"
            << std::endl;
  std::cout << "usage:" << std::endl;
  std::cout << "raysplit raycloud plane 10,0,0           - splits around plane at 10 m along x axis" << std::endl;
  std::cout << "                  colour                 - splits by colour, one cloud per colour" << std::endl;
  std::cout << "                  colour 0.5,0,0         - splits by colour, around half red component" << std::endl;
<<<<<<< HEAD
  std::cout << "                  single_colour 255,0,0  - splits out a single colour, in 0-255 units" << std::endl;
  std::cout << "                  alpha 0.0              - splits out unbounded rays, which have zero intensity" << std::endl;
  std::cout << "                  meshfile distance 0.2  - splits raycloud at 0.2m from the meshfile surface" << std::endl;
  std::cout << "                  raydir 0,0,0.8         - splits based on ray direction, here around nearly vertical rays" << std::endl;
  std::cout << "                  range 10               - splits out rays more than 10 m long" << std::endl;
  std::cout << "                  time 1000 (or time 3 %)- splits at given time stamp (or percentage along)" << std::endl;
  std::cout << "                  box rx,ry,rz           - splits around a centred axis-aligned box of the given radii" << std::endl;
  std::cout << "                  grid wx,wy,wz          - splits into a 0,0,0 centred grid of files, cell width wx,wy,wz. 0 for unused axes." << std::endl;
  std::cout << "                  grid wx,wy,wz 1        - same as above, but with a 1 metre overlap between cells." << std::endl;
  std::cout << "                  grid wx,wy,wz,wt       - splits into a grid of files, cell width wx,wy,wz and period wt. 0 for unused axes." << std::endl;
  std::cout << "                  trees cloud_forest.txt - splits trees into one file each, allowing a buffer around each tree" << std::endl;
  std::cout << "                  tube 1,2,3 10,11,12 5  - splits within a tube (cylinder) using start, end and radius" << std::endl;
=======
  std::cout << "                  alpha 0.0              - splits out unbounded rays, which have zero intensity"
            << std::endl;
  std::cout << "                  meshfile distance 0.2  - splits raycloud at 0.2m from the meshfile surface"
            << std::endl;
  std::cout
    << "                  raydir 0,0,0.8         - splits based on ray direction, here around nearly vertical rays"
    << std::endl;
  std::cout << "                  range 10               - splits out rays more than 10 m long" << std::endl;
  std::cout << "                  time 1000 (or time 3 %)- splits at given time stamp (or percentage along)"
            << std::endl;
  std::cout << "                  box rx,ry,rz           - splits around a centred axis-aligned box of the given radii"
            << std::endl;
  std::cout << "                  grid wx,wy,wz          - splits into a 0,0,0 centred grid of files, cell width "
               "wx,wy,wz. 0 for unused axes."
            << std::endl;
  std::cout << "                  grid wx,wy,wz,wt       - splits into a grid of files, cell width wx,wy,wz and period "
               "wt. 0 for unused axes."
            << std::endl;
>>>>>>> 9059268c
  exit(exit_code);
}

// Decimates the ray cloud, spatially or in time
int main(int argc, char *argv[])
{
  ray::FileArgument cloud_file;
  double max_val = std::numeric_limits<double>::max();
<<<<<<< HEAD
  ray::Vector3dArgument plane, colour(0.0, 1.0), single_colour(0.0, 255.0), raydir(-1.0, 1.0), box_radius(0.0001, max_val), cell_width(0.0, max_val), tube_start, tube_end;
  ray::Vector4dArgument cell_width2(0.0, max_val);
  ray::DoubleArgument overlap(0.0, 10000.0);
  ray::DoubleArgument time, alpha(0.0,1.0), range(0.0,1000.0), tube_radius(0.001, 1000.0);
  ray::KeyValueChoice choice({"plane", "time", "colour", "single_colour", "alpha", "raydir", "range"}, 
                             {&plane,  &time,  &colour,  &single_colour, &alpha,  &raydir,  &range});
  ray::FileArgument mesh_file, tree_file;
  ray::TextArgument distance_text("distance"), time_text("time"), tree_text("trees"), percent_text("%");
  ray::TextArgument box_text("box"), grid_text("grid"), colour_text("colour"), tube_text("tube");
  ray::DoubleArgument mesh_offset;
  bool standard_format = ray::parseCommandLine(argc, argv, {&cloud_file, &choice});
  bool colour_format = ray::parseCommandLine(argc, argv, {&cloud_file, &colour_text});
  bool time_percent = ray::parseCommandLine(argc, argv, {&cloud_file, &time_text, &time, &percent_text});
  bool box_format = ray::parseCommandLine(argc, argv, {&cloud_file, &box_text, &box_radius});
  bool grid_format = ray::parseCommandLine(argc, argv, {&cloud_file, &grid_text, &cell_width});
  bool grid_format2 = ray::parseCommandLine(argc, argv, {&cloud_file, &grid_text, &cell_width2});
  bool grid_format3 = ray::parseCommandLine(argc, argv, {&cloud_file, &grid_text, &cell_width, &overlap});
  bool mesh_split = ray::parseCommandLine(argc, argv, {&cloud_file, &mesh_file, &distance_text, &mesh_offset});
  bool tube_split = ray::parseCommandLine(argc, argv, {&cloud_file, &tube_text, &tube_start, &tube_end, &tube_radius});
  if (!standard_format && !colour_format && !box_format && !grid_format && !grid_format2 && !grid_format3 && !mesh_split && !time_percent && !tube_split)
=======
  ray::Vector3dArgument plane, colour(0.0, 1.0), raydir(-1.0, 1.0), box_radius(0.0001, max_val),
    cell_width(0.0, max_val);
  ray::Vector4dArgument cell_width2(0.0, max_val);
  ray::DoubleArgument time, alpha(0.0, 1.0), range(0.0, 1000.0);
  ray::KeyValueChoice choice({ "plane", "time", "colour", "alpha", "raydir", "range" },
                             { &plane, &time, &colour, &alpha, &raydir, &range });
  ray::FileArgument mesh_file;
  ray::TextArgument distance_text("distance"), time_text("time"), percent_text("%");
  ray::TextArgument box_text("box"), grid_text("grid"), colour_text("colour");
  ray::DoubleArgument mesh_offset;
  bool standard_format = ray::parseCommandLine(argc, argv, { &cloud_file, &choice });
  bool colour_format = ray::parseCommandLine(argc, argv, { &cloud_file, &colour_text });
  bool time_percent = ray::parseCommandLine(argc, argv, { &cloud_file, &time_text, &time, &percent_text });
  bool box_format = ray::parseCommandLine(argc, argv, { &cloud_file, &box_text, &box_radius });
  bool grid_format = ray::parseCommandLine(argc, argv, { &cloud_file, &grid_text, &cell_width });
  bool grid_format2 = ray::parseCommandLine(argc, argv, { &cloud_file, &grid_text, &cell_width2 });
  bool mesh_split = ray::parseCommandLine(argc, argv, { &cloud_file, &mesh_file, &distance_text, &mesh_offset });
  if (!standard_format && !colour_format && !box_format && !grid_format && !grid_format2 && !mesh_split &&
      !time_percent)
>>>>>>> 9059268c
  {
    usage();
  }

  const std::string in_name = cloud_file.nameStub() + "_inside.ply";
  const std::string out_name = cloud_file.nameStub() + "_outside.ply";
  const std::string rc_name = cloud_file.name();  // ray cloud name
  bool res = true;

  if (tube_split)
  {
    Eigen::Vector3d start = tube_start.value();
    Eigen::Vector3d end = tube_end.value();
    Eigen::Vector3d dir = end - start;
    dir /= dir.dot(dir);
    double radius = tube_radius.value();

    res = ray::split(rc_name, in_name, out_name, [&](const ray::Cloud &cloud, int i) -> bool 
    { 
      double d = (cloud.ends[i] - start).dot(dir);
      if (d < 0.0 || d > 1.0)
        return true;
      Eigen::Vector3d pos = cloud.ends[i] + (start - end)*d;
      if ((pos - start).squaredNorm() > radius*radius)
        return true;
      return false;
    });   
  }
  else if (colour_format)
  {
    res = ray::splitColour(cloud_file.name(), cloud_file.nameStub());
  }
  else if (mesh_split)  // I can't chunk load this one, so it will need to fit in RAM
  {
    ray::Cloud cloud;  // used as a buffer when chunk loading
    if (!cloud.load(rc_name))
    {
      usage();
    }
    ray::Mesh mesh;
    ray::readPlyMesh(mesh_file.name(), mesh);
    ray::Cloud inside, outside;
    mesh.splitCloud(cloud, mesh_offset.value(), inside, outside);
    inside.save(in_name);
    outside.save(out_name);
  }
  else if (time_percent)
  {
    // chunk load the file just to get the time bounds
    double min_time = std::numeric_limits<double>::max();
    double max_time = std::numeric_limits<double>::lowest();
    auto time_bounds = [&](std::vector<Eigen::Vector3d> &, std::vector<Eigen::Vector3d> &, std::vector<double> &times,
                           std::vector<ray::RGBA> &) {
      for (auto &time : times)
      {
        min_time = std::min(min_time, time);
        max_time = std::max(max_time, time);
      }
    };
    if (!ray::Cloud::read(cloud_file.name(), time_bounds))
      usage();
    std::cout << "Splitting cloud at " << (max_time - min_time) * time.value() / 100.0 << " seconds into the "
              << max_time - min_time << " time period of this ray cloud." << std::endl;

    // now split based on this
    const double time_thresh = min_time + (max_time - min_time) * time.value() / 100.0;
    res = ray::split(rc_name, in_name, out_name,
                     [&](const ray::Cloud &cloud, int i) -> bool { return cloud.times[i] > time_thresh; });
  }
  else if (box_format)
  {
    // Can't use cloud::split as sets are not mutually exclusive here.
    // we need to include rays that pass through the box. The intensity of these rays needs to be set to 0
    // so that they are treated as unbounded.
    res = ray::splitBox(rc_name, in_name, out_name, Eigen::Vector3d(0, 0, 0), box_radius.value());
  }
  else if (grid_format)
  {
    res = ray::splitGrid(rc_name, cloud_file.nameStub(), cell_width.value());
  }
  else if (grid_format2)
  {
    res = ray::splitGrid(rc_name, cloud_file.nameStub(), cell_width2.value());
<<<<<<< HEAD
  }  
  else if (grid_format3)
  {
    res = ray::splitGrid(rc_name, cloud_file.nameStub(), cell_width.value(), overlap.value());
  }      
=======
  }
>>>>>>> 9059268c
  else
  {
    const std::string &parameter = choice.selectedKey();
    if (parameter == "time")
    {
      res = ray::split(rc_name, in_name, out_name,
                       [&](const ray::Cloud &cloud, int i) -> bool { return cloud.times[i] > time.value(); });
    }
    else if (parameter == "alpha")
    {
      uint8_t c = uint8_t(255.0 * alpha.value());
      res = ray::split(rc_name, in_name, out_name,
                       [&](const ray::Cloud &cloud, int i) -> bool { return cloud.colours[i].alpha > c; });
    }
    else if (parameter == "plane")
    {
      ray::splitPlane(rc_name, in_name, out_name, plane.value());
    }
    else if (parameter == "raydir")
    {
      Eigen::Vector3d vec = raydir.value() / raydir.value().squaredNorm();
      res = ray::split(rc_name, in_name, out_name, [&](const ray::Cloud &cloud, int i) -> bool {
        Eigen::Vector3d ray_dir = (cloud.ends[i] - cloud.starts[i]).normalized();
        return ray_dir.dot(vec) > 1.0;
      });
    }
    else if (parameter == "colour")
    {
      Eigen::Vector3d vec = colour.value() / colour.value().squaredNorm();
      res = ray::split(rc_name, in_name, out_name, [&](const ray::Cloud &cloud, int i) -> bool {
        Eigen::Vector3d col((double)cloud.colours[i].red / 255.0, (double)cloud.colours[i].green / 255.0,
                            (double)cloud.colours[i].blue / 255.0);
        return col.dot(vec) > 1.0;
      });
    }    
    else if (parameter == "single_colour")
    {
      ray::RGBA col;
      col.red = (uint8_t)single_colour.value()[0];
      col.green = (uint8_t)single_colour.value()[1];
      col.blue = (uint8_t)single_colour.value()[2];
      res = ray::split(rc_name, in_name, out_name, [&](const ray::Cloud &cloud, int i) -> bool {
        return !(cloud.colours[i].red == col.red && cloud.colours[i].green == col.green && cloud.colours[i].blue == col.blue);
      });
    }
    else if (parameter == "range")
    {
      res = ray::split(rc_name, in_name, out_name, [&](const ray::Cloud &cloud, int i) -> bool {
        return (cloud.starts[i] - cloud.ends[i]).norm() > range.value();
      });
    }
  }
  if (!res)
    usage();
  return 0;
}
<|MERGE_RESOLUTION|>--- conflicted
+++ resolved
@@ -1,256 +1,209 @@
-// Copyright (c) 2020
-// Commonwealth Scientific and Industrial Research Organisation (CSIRO)
-// ABN 41 687 119 230
-//
-// Author: Thomas Lowe
-#include "raylib/raycloud.h"
-#include "raylib/raymesh.h"
-#include "raylib/rayparse.h"
-#include "raylib/rayply.h"
-#include "raylib/raysplitter.h"
-
-#include <stdio.h>
-#include <stdlib.h>
-#include <string.h>
-#include <iostream>
-#include <limits>
-
-void usage(int exit_code = 1)
-{
-  std::cout << "Split a ray cloud relative to the supplied triangle mesh, generating two cropped ray clouds"
-            << std::endl;
-  std::cout << "usage:" << std::endl;
-  std::cout << "raysplit raycloud plane 10,0,0           - splits around plane at 10 m along x axis" << std::endl;
-  std::cout << "                  colour                 - splits by colour, one cloud per colour" << std::endl;
-  std::cout << "                  colour 0.5,0,0         - splits by colour, around half red component" << std::endl;
-<<<<<<< HEAD
-  std::cout << "                  single_colour 255,0,0  - splits out a single colour, in 0-255 units" << std::endl;
-  std::cout << "                  alpha 0.0              - splits out unbounded rays, which have zero intensity" << std::endl;
-  std::cout << "                  meshfile distance 0.2  - splits raycloud at 0.2m from the meshfile surface" << std::endl;
-  std::cout << "                  raydir 0,0,0.8         - splits based on ray direction, here around nearly vertical rays" << std::endl;
-  std::cout << "                  range 10               - splits out rays more than 10 m long" << std::endl;
-  std::cout << "                  time 1000 (or time 3 %)- splits at given time stamp (or percentage along)" << std::endl;
-  std::cout << "                  box rx,ry,rz           - splits around a centred axis-aligned box of the given radii" << std::endl;
-  std::cout << "                  grid wx,wy,wz          - splits into a 0,0,0 centred grid of files, cell width wx,wy,wz. 0 for unused axes." << std::endl;
-  std::cout << "                  grid wx,wy,wz 1        - same as above, but with a 1 metre overlap between cells." << std::endl;
-  std::cout << "                  grid wx,wy,wz,wt       - splits into a grid of files, cell width wx,wy,wz and period wt. 0 for unused axes." << std::endl;
-  std::cout << "                  trees cloud_forest.txt - splits trees into one file each, allowing a buffer around each tree" << std::endl;
-  std::cout << "                  tube 1,2,3 10,11,12 5  - splits within a tube (cylinder) using start, end and radius" << std::endl;
-=======
-  std::cout << "                  alpha 0.0              - splits out unbounded rays, which have zero intensity"
-            << std::endl;
-  std::cout << "                  meshfile distance 0.2  - splits raycloud at 0.2m from the meshfile surface"
-            << std::endl;
-  std::cout
-    << "                  raydir 0,0,0.8         - splits based on ray direction, here around nearly vertical rays"
-    << std::endl;
-  std::cout << "                  range 10               - splits out rays more than 10 m long" << std::endl;
-  std::cout << "                  time 1000 (or time 3 %)- splits at given time stamp (or percentage along)"
-            << std::endl;
-  std::cout << "                  box rx,ry,rz           - splits around a centred axis-aligned box of the given radii"
-            << std::endl;
-  std::cout << "                  grid wx,wy,wz          - splits into a 0,0,0 centred grid of files, cell width "
-               "wx,wy,wz. 0 for unused axes."
-            << std::endl;
-  std::cout << "                  grid wx,wy,wz,wt       - splits into a grid of files, cell width wx,wy,wz and period "
-               "wt. 0 for unused axes."
-            << std::endl;
->>>>>>> 9059268c
-  exit(exit_code);
-}
-
-// Decimates the ray cloud, spatially or in time
-int main(int argc, char *argv[])
-{
-  ray::FileArgument cloud_file;
-  double max_val = std::numeric_limits<double>::max();
-<<<<<<< HEAD
-  ray::Vector3dArgument plane, colour(0.0, 1.0), single_colour(0.0, 255.0), raydir(-1.0, 1.0), box_radius(0.0001, max_val), cell_width(0.0, max_val), tube_start, tube_end;
-  ray::Vector4dArgument cell_width2(0.0, max_val);
-  ray::DoubleArgument overlap(0.0, 10000.0);
-  ray::DoubleArgument time, alpha(0.0,1.0), range(0.0,1000.0), tube_radius(0.001, 1000.0);
-  ray::KeyValueChoice choice({"plane", "time", "colour", "single_colour", "alpha", "raydir", "range"}, 
-                             {&plane,  &time,  &colour,  &single_colour, &alpha,  &raydir,  &range});
-  ray::FileArgument mesh_file, tree_file;
-  ray::TextArgument distance_text("distance"), time_text("time"), tree_text("trees"), percent_text("%");
-  ray::TextArgument box_text("box"), grid_text("grid"), colour_text("colour"), tube_text("tube");
-  ray::DoubleArgument mesh_offset;
-  bool standard_format = ray::parseCommandLine(argc, argv, {&cloud_file, &choice});
-  bool colour_format = ray::parseCommandLine(argc, argv, {&cloud_file, &colour_text});
-  bool time_percent = ray::parseCommandLine(argc, argv, {&cloud_file, &time_text, &time, &percent_text});
-  bool box_format = ray::parseCommandLine(argc, argv, {&cloud_file, &box_text, &box_radius});
-  bool grid_format = ray::parseCommandLine(argc, argv, {&cloud_file, &grid_text, &cell_width});
-  bool grid_format2 = ray::parseCommandLine(argc, argv, {&cloud_file, &grid_text, &cell_width2});
-  bool grid_format3 = ray::parseCommandLine(argc, argv, {&cloud_file, &grid_text, &cell_width, &overlap});
-  bool mesh_split = ray::parseCommandLine(argc, argv, {&cloud_file, &mesh_file, &distance_text, &mesh_offset});
-  bool tube_split = ray::parseCommandLine(argc, argv, {&cloud_file, &tube_text, &tube_start, &tube_end, &tube_radius});
-  if (!standard_format && !colour_format && !box_format && !grid_format && !grid_format2 && !grid_format3 && !mesh_split && !time_percent && !tube_split)
-=======
-  ray::Vector3dArgument plane, colour(0.0, 1.0), raydir(-1.0, 1.0), box_radius(0.0001, max_val),
-    cell_width(0.0, max_val);
-  ray::Vector4dArgument cell_width2(0.0, max_val);
-  ray::DoubleArgument time, alpha(0.0, 1.0), range(0.0, 1000.0);
-  ray::KeyValueChoice choice({ "plane", "time", "colour", "alpha", "raydir", "range" },
-                             { &plane, &time, &colour, &alpha, &raydir, &range });
-  ray::FileArgument mesh_file;
-  ray::TextArgument distance_text("distance"), time_text("time"), percent_text("%");
-  ray::TextArgument box_text("box"), grid_text("grid"), colour_text("colour");
-  ray::DoubleArgument mesh_offset;
-  bool standard_format = ray::parseCommandLine(argc, argv, { &cloud_file, &choice });
-  bool colour_format = ray::parseCommandLine(argc, argv, { &cloud_file, &colour_text });
-  bool time_percent = ray::parseCommandLine(argc, argv, { &cloud_file, &time_text, &time, &percent_text });
-  bool box_format = ray::parseCommandLine(argc, argv, { &cloud_file, &box_text, &box_radius });
-  bool grid_format = ray::parseCommandLine(argc, argv, { &cloud_file, &grid_text, &cell_width });
-  bool grid_format2 = ray::parseCommandLine(argc, argv, { &cloud_file, &grid_text, &cell_width2 });
-  bool mesh_split = ray::parseCommandLine(argc, argv, { &cloud_file, &mesh_file, &distance_text, &mesh_offset });
-  if (!standard_format && !colour_format && !box_format && !grid_format && !grid_format2 && !mesh_split &&
-      !time_percent)
->>>>>>> 9059268c
-  {
-    usage();
-  }
-
-  const std::string in_name = cloud_file.nameStub() + "_inside.ply";
-  const std::string out_name = cloud_file.nameStub() + "_outside.ply";
-  const std::string rc_name = cloud_file.name();  // ray cloud name
-  bool res = true;
-
-  if (tube_split)
-  {
-    Eigen::Vector3d start = tube_start.value();
-    Eigen::Vector3d end = tube_end.value();
-    Eigen::Vector3d dir = end - start;
-    dir /= dir.dot(dir);
-    double radius = tube_radius.value();
-
-    res = ray::split(rc_name, in_name, out_name, [&](const ray::Cloud &cloud, int i) -> bool 
-    { 
-      double d = (cloud.ends[i] - start).dot(dir);
-      if (d < 0.0 || d > 1.0)
-        return true;
-      Eigen::Vector3d pos = cloud.ends[i] + (start - end)*d;
-      if ((pos - start).squaredNorm() > radius*radius)
-        return true;
-      return false;
-    });   
-  }
-  else if (colour_format)
-  {
-    res = ray::splitColour(cloud_file.name(), cloud_file.nameStub());
-  }
-  else if (mesh_split)  // I can't chunk load this one, so it will need to fit in RAM
-  {
-    ray::Cloud cloud;  // used as a buffer when chunk loading
-    if (!cloud.load(rc_name))
-    {
-      usage();
-    }
-    ray::Mesh mesh;
-    ray::readPlyMesh(mesh_file.name(), mesh);
-    ray::Cloud inside, outside;
-    mesh.splitCloud(cloud, mesh_offset.value(), inside, outside);
-    inside.save(in_name);
-    outside.save(out_name);
-  }
-  else if (time_percent)
-  {
-    // chunk load the file just to get the time bounds
-    double min_time = std::numeric_limits<double>::max();
-    double max_time = std::numeric_limits<double>::lowest();
-    auto time_bounds = [&](std::vector<Eigen::Vector3d> &, std::vector<Eigen::Vector3d> &, std::vector<double> &times,
-                           std::vector<ray::RGBA> &) {
-      for (auto &time : times)
-      {
-        min_time = std::min(min_time, time);
-        max_time = std::max(max_time, time);
-      }
-    };
-    if (!ray::Cloud::read(cloud_file.name(), time_bounds))
-      usage();
-    std::cout << "Splitting cloud at " << (max_time - min_time) * time.value() / 100.0 << " seconds into the "
-              << max_time - min_time << " time period of this ray cloud." << std::endl;
-
-    // now split based on this
-    const double time_thresh = min_time + (max_time - min_time) * time.value() / 100.0;
-    res = ray::split(rc_name, in_name, out_name,
-                     [&](const ray::Cloud &cloud, int i) -> bool { return cloud.times[i] > time_thresh; });
-  }
-  else if (box_format)
-  {
-    // Can't use cloud::split as sets are not mutually exclusive here.
-    // we need to include rays that pass through the box. The intensity of these rays needs to be set to 0
-    // so that they are treated as unbounded.
-    res = ray::splitBox(rc_name, in_name, out_name, Eigen::Vector3d(0, 0, 0), box_radius.value());
-  }
-  else if (grid_format)
-  {
-    res = ray::splitGrid(rc_name, cloud_file.nameStub(), cell_width.value());
-  }
-  else if (grid_format2)
-  {
-    res = ray::splitGrid(rc_name, cloud_file.nameStub(), cell_width2.value());
-<<<<<<< HEAD
-  }  
-  else if (grid_format3)
-  {
-    res = ray::splitGrid(rc_name, cloud_file.nameStub(), cell_width.value(), overlap.value());
-  }      
-=======
-  }
->>>>>>> 9059268c
-  else
-  {
-    const std::string &parameter = choice.selectedKey();
-    if (parameter == "time")
-    {
-      res = ray::split(rc_name, in_name, out_name,
-                       [&](const ray::Cloud &cloud, int i) -> bool { return cloud.times[i] > time.value(); });
-    }
-    else if (parameter == "alpha")
-    {
-      uint8_t c = uint8_t(255.0 * alpha.value());
-      res = ray::split(rc_name, in_name, out_name,
-                       [&](const ray::Cloud &cloud, int i) -> bool { return cloud.colours[i].alpha > c; });
-    }
-    else if (parameter == "plane")
-    {
-      ray::splitPlane(rc_name, in_name, out_name, plane.value());
-    }
-    else if (parameter == "raydir")
-    {
-      Eigen::Vector3d vec = raydir.value() / raydir.value().squaredNorm();
-      res = ray::split(rc_name, in_name, out_name, [&](const ray::Cloud &cloud, int i) -> bool {
-        Eigen::Vector3d ray_dir = (cloud.ends[i] - cloud.starts[i]).normalized();
-        return ray_dir.dot(vec) > 1.0;
-      });
-    }
-    else if (parameter == "colour")
-    {
-      Eigen::Vector3d vec = colour.value() / colour.value().squaredNorm();
-      res = ray::split(rc_name, in_name, out_name, [&](const ray::Cloud &cloud, int i) -> bool {
-        Eigen::Vector3d col((double)cloud.colours[i].red / 255.0, (double)cloud.colours[i].green / 255.0,
-                            (double)cloud.colours[i].blue / 255.0);
-        return col.dot(vec) > 1.0;
-      });
-    }    
-    else if (parameter == "single_colour")
-    {
-      ray::RGBA col;
-      col.red = (uint8_t)single_colour.value()[0];
-      col.green = (uint8_t)single_colour.value()[1];
-      col.blue = (uint8_t)single_colour.value()[2];
-      res = ray::split(rc_name, in_name, out_name, [&](const ray::Cloud &cloud, int i) -> bool {
-        return !(cloud.colours[i].red == col.red && cloud.colours[i].green == col.green && cloud.colours[i].blue == col.blue);
-      });
-    }
-    else if (parameter == "range")
-    {
-      res = ray::split(rc_name, in_name, out_name, [&](const ray::Cloud &cloud, int i) -> bool {
-        return (cloud.starts[i] - cloud.ends[i]).norm() > range.value();
-      });
-    }
-  }
-  if (!res)
-    usage();
-  return 0;
-}
+// Copyright (c) 2020
+// Commonwealth Scientific and Industrial Research Organisation (CSIRO)
+// ABN 41 687 119 230
+//
+// Author: Thomas Lowe
+#include "raylib/raycloud.h"
+#include "raylib/raymesh.h"
+#include "raylib/rayparse.h"
+#include "raylib/rayply.h"
+#include "raylib/raysplitter.h"
+
+#include <stdio.h>
+#include <stdlib.h>
+#include <string.h>
+#include <iostream>
+#include <limits>
+
+void usage(int exit_code = 1)
+{
+  std::cout << "Split a ray cloud relative to the supplied triangle mesh, generating two cropped ray clouds"
+            << std::endl;
+  std::cout << "usage:" << std::endl;
+  std::cout << "raysplit raycloud plane 10,0,0           - splits around plane at 10 m along x axis" << std::endl;
+  std::cout << "                  colour                 - splits by colour, one cloud per colour" << std::endl;
+  std::cout << "                  colour 0.5,0,0         - splits by colour, around half red component" << std::endl;
+  std::cout << "                  single_colour 255,0,0  - splits out a single colour, in 0-255 units" << std::endl;
+  std::cout << "                  alpha 0.0              - splits out unbounded rays, which have zero intensity" << std::endl;
+  std::cout << "                  meshfile distance 0.2  - splits raycloud at 0.2m from the meshfile surface" << std::endl;
+  std::cout << "                  raydir 0,0,0.8         - splits based on ray direction, here around nearly vertical rays" << std::endl;
+  std::cout << "                  range 10               - splits out rays more than 10 m long" << std::endl;
+  std::cout << "                  time 1000 (or time 3 %)- splits at given time stamp (or percentage along)" << std::endl;
+  std::cout << "                  box rx,ry,rz           - splits around a centred axis-aligned box of the given radii" << std::endl;
+  std::cout << "                  grid wx,wy,wz          - splits into a 0,0,0 centred grid of files, cell width wx,wy,wz. 0 for unused axes." << std::endl;
+  std::cout << "                  grid wx,wy,wz 1        - same as above, but with a 1 metre overlap between cells." << std::endl;
+  std::cout << "                  grid wx,wy,wz,wt       - splits into a grid of files, cell width wx,wy,wz and period wt. 0 for unused axes." << std::endl;
+  std::cout << "                  trees cloud_forest.txt - splits trees into one file each, allowing a buffer around each tree" << std::endl;
+  std::cout << "                  tube 1,2,3 10,11,12 5  - splits within a tube (cylinder) using start, end and radius" << std::endl;
+  exit(exit_code);
+}
+
+// Decimates the ray cloud, spatially or in time
+int main(int argc, char *argv[])
+{
+  ray::FileArgument cloud_file;
+  double max_val = std::numeric_limits<double>::max();
+  ray::Vector3dArgument plane, colour(0.0, 1.0), single_colour(0.0, 255.0), raydir(-1.0, 1.0), box_radius(0.0001, max_val), cell_width(0.0, max_val), tube_start, tube_end;
+  ray::Vector4dArgument cell_width2(0.0, max_val);
+  ray::DoubleArgument overlap(0.0, 10000.0);
+  ray::DoubleArgument time, alpha(0.0,1.0), range(0.0,1000.0), tube_radius(0.001, 1000.0);
+  ray::KeyValueChoice choice({"plane", "time", "colour", "single_colour", "alpha", "raydir", "range"}, 
+                             {&plane,  &time,  &colour,  &single_colour, &alpha,  &raydir,  &range});
+  ray::FileArgument mesh_file, tree_file;
+  ray::TextArgument distance_text("distance"), time_text("time"), tree_text("trees"), percent_text("%");
+  ray::TextArgument box_text("box"), grid_text("grid"), colour_text("colour"), tube_text("tube");
+  ray::DoubleArgument mesh_offset;
+  bool standard_format = ray::parseCommandLine(argc, argv, {&cloud_file, &choice});
+  bool colour_format = ray::parseCommandLine(argc, argv, {&cloud_file, &colour_text});
+  bool time_percent = ray::parseCommandLine(argc, argv, {&cloud_file, &time_text, &time, &percent_text});
+  bool box_format = ray::parseCommandLine(argc, argv, {&cloud_file, &box_text, &box_radius});
+  bool grid_format = ray::parseCommandLine(argc, argv, {&cloud_file, &grid_text, &cell_width});
+  bool grid_format2 = ray::parseCommandLine(argc, argv, {&cloud_file, &grid_text, &cell_width2});
+  bool grid_format3 = ray::parseCommandLine(argc, argv, {&cloud_file, &grid_text, &cell_width, &overlap});
+  bool mesh_split = ray::parseCommandLine(argc, argv, {&cloud_file, &mesh_file, &distance_text, &mesh_offset});
+  bool tube_split = ray::parseCommandLine(argc, argv, {&cloud_file, &tube_text, &tube_start, &tube_end, &tube_radius});
+  if (!standard_format && !colour_format && !box_format && !grid_format && !grid_format2 && !grid_format3 && !mesh_split && !time_percent && !tube_split)
+  {
+    usage();
+  }
+
+  const std::string in_name = cloud_file.nameStub() + "_inside.ply";
+  const std::string out_name = cloud_file.nameStub() + "_outside.ply";
+  const std::string rc_name = cloud_file.name();  // ray cloud name
+  bool res = true;
+
+  if (tube_split)
+  {
+    Eigen::Vector3d start = tube_start.value();
+    Eigen::Vector3d end = tube_end.value();
+    Eigen::Vector3d dir = end - start;
+    dir /= dir.dot(dir);
+    double radius = tube_radius.value();
+
+    res = ray::split(rc_name, in_name, out_name, [&](const ray::Cloud &cloud, int i) -> bool 
+    { 
+      double d = (cloud.ends[i] - start).dot(dir);
+      if (d < 0.0 || d > 1.0)
+        return true;
+      Eigen::Vector3d pos = cloud.ends[i] + (start - end)*d;
+      if ((pos - start).squaredNorm() > radius*radius)
+        return true;
+      return false;
+    });   
+  }
+  else if (colour_format)
+  {
+    res = ray::splitColour(cloud_file.name(), cloud_file.nameStub());
+  }
+  else if (mesh_split)  // I can't chunk load this one, so it will need to fit in RAM
+  {
+    ray::Cloud cloud;  // used as a buffer when chunk loading
+    if (!cloud.load(rc_name))
+    {
+      usage();
+    }
+    ray::Mesh mesh;
+    ray::readPlyMesh(mesh_file.name(), mesh);
+    ray::Cloud inside, outside;
+    mesh.splitCloud(cloud, mesh_offset.value(), inside, outside);
+    inside.save(in_name);
+    outside.save(out_name);
+  }
+  else if (time_percent)
+  {
+    // chunk load the file just to get the time bounds
+    double min_time = std::numeric_limits<double>::max();
+    double max_time = std::numeric_limits<double>::lowest();
+    auto time_bounds = [&](std::vector<Eigen::Vector3d> &, std::vector<Eigen::Vector3d> &, std::vector<double> &times,
+                           std::vector<ray::RGBA> &) {
+      for (auto &time : times)
+      {
+        min_time = std::min(min_time, time);
+        max_time = std::max(max_time, time);
+      }
+    };
+    if (!ray::Cloud::read(cloud_file.name(), time_bounds))
+      usage();
+    std::cout << "Splitting cloud at " << (max_time - min_time) * time.value() / 100.0 << " seconds into the "
+              << max_time - min_time << " time period of this ray cloud." << std::endl;
+
+    // now split based on this
+    const double time_thresh = min_time + (max_time - min_time) * time.value() / 100.0;
+    res = ray::split(rc_name, in_name, out_name,
+                     [&](const ray::Cloud &cloud, int i) -> bool { return cloud.times[i] > time_thresh; });
+  }
+  else if (box_format)
+  {
+    // Can't use cloud::split as sets are not mutually exclusive here.
+    // we need to include rays that pass through the box. The intensity of these rays needs to be set to 0
+    // so that they are treated as unbounded.
+    res = ray::splitBox(rc_name, in_name, out_name, Eigen::Vector3d(0, 0, 0), box_radius.value());
+  }
+  else if (grid_format)
+  {
+    res = ray::splitGrid(rc_name, cloud_file.nameStub(), cell_width.value());
+  }
+  else if (grid_format2)
+  {
+    res = ray::splitGrid(rc_name, cloud_file.nameStub(), cell_width2.value());
+  }  
+  else if (grid_format3)
+  {
+    res = ray::splitGrid(rc_name, cloud_file.nameStub(), cell_width.value(), overlap.value());
+  }      
+  else
+  {
+    const std::string &parameter = choice.selectedKey();
+    if (parameter == "time")
+    {
+      res = ray::split(rc_name, in_name, out_name,
+                       [&](const ray::Cloud &cloud, int i) -> bool { return cloud.times[i] > time.value(); });
+    }
+    else if (parameter == "alpha")
+    {
+      uint8_t c = uint8_t(255.0 * alpha.value());
+      res = ray::split(rc_name, in_name, out_name,
+                       [&](const ray::Cloud &cloud, int i) -> bool { return cloud.colours[i].alpha > c; });
+    }
+    else if (parameter == "plane")
+    {
+      ray::splitPlane(rc_name, in_name, out_name, plane.value());
+    }
+    else if (parameter == "raydir")
+    {
+      Eigen::Vector3d vec = raydir.value() / raydir.value().squaredNorm();
+      res = ray::split(rc_name, in_name, out_name, [&](const ray::Cloud &cloud, int i) -> bool {
+        Eigen::Vector3d ray_dir = (cloud.ends[i] - cloud.starts[i]).normalized();
+        return ray_dir.dot(vec) > 1.0;
+      });
+    }
+    else if (parameter == "colour")
+    {
+      Eigen::Vector3d vec = colour.value() / colour.value().squaredNorm();
+      res = ray::split(rc_name, in_name, out_name, [&](const ray::Cloud &cloud, int i) -> bool {
+        Eigen::Vector3d col((double)cloud.colours[i].red / 255.0, (double)cloud.colours[i].green / 255.0,
+                            (double)cloud.colours[i].blue / 255.0);
+        return col.dot(vec) > 1.0;
+      });
+    }    
+    else if (parameter == "single_colour")
+    {
+      ray::RGBA col;
+      col.red = (uint8_t)single_colour.value()[0];
+      col.green = (uint8_t)single_colour.value()[1];
+      col.blue = (uint8_t)single_colour.value()[2];
+      res = ray::split(rc_name, in_name, out_name, [&](const ray::Cloud &cloud, int i) -> bool {
+        return !(cloud.colours[i].red == col.red && cloud.colours[i].green == col.green && cloud.colours[i].blue == col.blue);
+      });
+    }
+    else if (parameter == "range")
+    {
+      res = ray::split(rc_name, in_name, out_name, [&](const ray::Cloud &cloud, int i) -> bool {
+        return (cloud.starts[i] - cloud.ends[i]).norm() > range.value();
+      });
+    }
+  }
+  if (!res)
+    usage();
+  return 0;
+}